use lqos_bus::{BusRequest, BusResponse, TcHandle};
use lqos_utils::hex_string::read_hex_string;
use nix::libc::getpid;
use pyo3::{
  exceptions::PyOSError, pyclass, pyfunction, pymethods, pymodule,
  types::PyModule, wrap_pyfunction, PyResult, Python,
};
use std::{
  fs::{remove_file, File},
  io::Write,
  path::Path,
};
mod blocking;
use anyhow::{Error, Result};
use blocking::run_query;
use sysinfo::System;
mod device_weights;

const LOCK_FILE: &str = "/run/lqos/libreqos.lock";

/// Defines the Python module exports.
/// All exported functions have to be listed here.
#[pymodule]
fn liblqos_python(_py: Python, m: &PyModule) -> PyResult<()> {
  m.add_class::<PyIpMapping>()?;
  m.add_class::<BatchedCommands>()?;
  m.add_class::<PyExceptionCpe>()?;
  m.add_class::<device_weights::DeviceWeightResponse>()?;
  m.add_wrapped(wrap_pyfunction!(is_lqosd_alive))?;
  m.add_wrapped(wrap_pyfunction!(list_ip_mappings))?;
  m.add_wrapped(wrap_pyfunction!(clear_ip_mappings))?;
  m.add_wrapped(wrap_pyfunction!(delete_ip_mapping))?;
  m.add_wrapped(wrap_pyfunction!(add_ip_mapping))?;
  m.add_wrapped(wrap_pyfunction!(validate_shaped_devices))?;
  m.add_wrapped(wrap_pyfunction!(is_libre_already_running))?;
  m.add_wrapped(wrap_pyfunction!(create_lock_file))?;
  m.add_wrapped(wrap_pyfunction!(free_lock_file))?;
  // Unified configuration items
  m.add_wrapped(wrap_pyfunction!(check_config))?;
  m.add_wrapped(wrap_pyfunction!(sqm))?;
  m.add_wrapped(wrap_pyfunction!(upstream_bandwidth_capacity_download_mbps))?;
  m.add_wrapped(wrap_pyfunction!(upstream_bandwidth_capacity_upload_mbps))?;
  m.add_wrapped(wrap_pyfunction!(interface_a))?;
  m.add_wrapped(wrap_pyfunction!(interface_b))?;
  m.add_wrapped(wrap_pyfunction!(enable_actual_shell_commands))?;
  m.add_wrapped(wrap_pyfunction!(use_bin_packing_to_balance_cpu))?;
  m.add_wrapped(wrap_pyfunction!(monitor_mode_only))?;
  m.add_wrapped(wrap_pyfunction!(run_shell_commands_as_sudo))?;
  m.add_wrapped(wrap_pyfunction!(generated_pn_download_mbps))?;
  m.add_wrapped(wrap_pyfunction!(generated_pn_upload_mbps))?;
  m.add_wrapped(wrap_pyfunction!(queues_available_override))?;
  m.add_wrapped(wrap_pyfunction!(on_a_stick))?;
  m.add_wrapped(wrap_pyfunction!(overwrite_network_json_always))?;
  m.add_wrapped(wrap_pyfunction!(allowed_subnets))?;
  m.add_wrapped(wrap_pyfunction!(ignore_subnets))?;
  m.add_wrapped(wrap_pyfunction!(circuit_name_use_address))?;
  m.add_wrapped(wrap_pyfunction!(find_ipv6_using_mikrotik))?;
  m.add_wrapped(wrap_pyfunction!(exclude_sites))?;
  m.add_wrapped(wrap_pyfunction!(bandwidth_overhead_factor))?;
  m.add_wrapped(wrap_pyfunction!(committed_bandwidth_multiplier))?;
  m.add_wrapped(wrap_pyfunction!(exception_cpes))?;
  m.add_wrapped(wrap_pyfunction!(uisp_site))?;
  m.add_wrapped(wrap_pyfunction!(uisp_strategy))?;
  m.add_wrapped(wrap_pyfunction!(uisp_suspended_strategy))?;
  m.add_wrapped(wrap_pyfunction!(airmax_capacity))?;
  m.add_wrapped(wrap_pyfunction!(ltu_capacity))?;
  m.add_wrapped(wrap_pyfunction!(use_ptmp_as_parent))?;
  m.add_wrapped(wrap_pyfunction!(uisp_base_url))?;
  m.add_wrapped(wrap_pyfunction!(uisp_auth_token))?;
  m.add_wrapped(wrap_pyfunction!(splynx_api_key))?;
  m.add_wrapped(wrap_pyfunction!(splynx_api_secret))?;
  m.add_wrapped(wrap_pyfunction!(splynx_api_url))?;
  m.add_wrapped(wrap_pyfunction!(automatic_import_uisp))?;
  m.add_wrapped(wrap_pyfunction!(automatic_import_splynx))?;
  m.add_wrapped(wrap_pyfunction!(queue_refresh_interval_mins))?;
  m.add_wrapped(wrap_pyfunction!(automatic_import_powercode))?;
  m.add_wrapped(wrap_pyfunction!(powercode_api_key))?;
  m.add_wrapped(wrap_pyfunction!(powercode_api_url))?;
  m.add_wrapped(wrap_pyfunction!(automatic_import_sonar))?;
  m.add_wrapped(wrap_pyfunction!(sonar_api_url))?;
  m.add_wrapped(wrap_pyfunction!(sonar_api_key))?;
  m.add_wrapped(wrap_pyfunction!(snmp_community))?;
  m.add_wrapped(wrap_pyfunction!(sonar_airmax_ap_model_ids))?;
  m.add_wrapped(wrap_pyfunction!(sonar_ltu_ap_model_ids))?;
  m.add_wrapped(wrap_pyfunction!(sonar_active_status_ids))?;
  m.add_wrapped(wrap_pyfunction!(influx_db_enabled))?;
  m.add_wrapped(wrap_pyfunction!(influx_db_bucket))?;
  m.add_wrapped(wrap_pyfunction!(influx_db_org))?;
  m.add_wrapped(wrap_pyfunction!(influx_db_token))?;
  m.add_wrapped(wrap_pyfunction!(influx_db_url))?;
  m.add_wrapped(wrap_pyfunction!(get_weights))?;
  m.add_wrapped(wrap_pyfunction!(get_tree_weights))?;
  m.add_wrapped(wrap_pyfunction!(get_libreqos_directory))?;
  m.add_wrapped(wrap_pyfunction!(is_network_flat))?;

  Ok(())
}

/// Check that `lqosd` is running.
///
/// Returns true if it is running, false otherwise.
#[pyfunction]
fn is_lqosd_alive(_py: Python) -> PyResult<bool> {
  if let Ok(reply) = run_query(vec![BusRequest::Ping]) {
    for resp in reply.iter() {
      if let BusResponse::Ack = resp {
        return Ok(true);
      }
    }
  }
  Ok(false)
}

/// Provides a representation of an IP address mapping
/// Available through python by field name.
#[pyclass]
pub struct PyIpMapping {
  #[pyo3(get)]
  pub ip_address: String,
  #[pyo3(get)]
  pub prefix_length: u32,
  #[pyo3(get)]
  pub tc_handle: (u16, u16),
  #[pyo3(get)]
  pub cpu: u32,
}

/// Returns a list of all IP mappings
#[pyfunction]
fn list_ip_mappings(_py: Python) -> PyResult<Vec<PyIpMapping>> {
  let mut result = Vec::new();
  if let Ok(reply) = run_query(vec![BusRequest::ListIpFlow]) {
    for resp in reply.iter() {
      if let BusResponse::MappedIps(map) = resp {
        for mapping in map.iter() {
          result.push(PyIpMapping {
            ip_address: mapping.ip_address.clone(),
            prefix_length: mapping.prefix_length,
            tc_handle: mapping.tc_handle.get_major_minor(),
            cpu: mapping.cpu,
          });
        }
      }
    }
  }
  Ok(result)
}

/// Clear all IP address to TC/CPU mappings
#[pyfunction]
fn clear_ip_mappings(_py: Python) -> PyResult<()> {
  run_query(vec![BusRequest::ClearIpFlow]).unwrap();
  Ok(())
}

/// Deletes an IP to CPU/TC mapping.
///
/// ## Arguments
///
/// * `ip_address`: The IP address to unmap.
/// * `upload`: `true` if this needs to be applied to the upload map (for a split/stick setup)
#[pyfunction]
fn delete_ip_mapping(_py: Python, ip_address: String) -> PyResult<()> {
  run_query(vec![
    BusRequest::DelIpFlow { ip_address: ip_address.clone(), upload: false },
    BusRequest::DelIpFlow { ip_address, upload: true },
  ])
  .unwrap();
  Ok(())
}

/// Internal function
/// Converts IP address arguments into an IP mapping request.
fn parse_add_ip(
  ip: &str,
  classid: &str,
  cpu: &str,
  upload: bool,
) -> Result<BusRequest> {
  if !classid.contains(':') {
    return Err(Error::msg(
      format!("Class id must be in the format (major):(minor), e.g. 1:12. Provided string: {classid}"),
    ));
  }
  Ok(BusRequest::MapIpToFlow {
    ip_address: ip.to_string(),
    tc_handle: TcHandle::from_string(classid)?,
    cpu: read_hex_string(cpu)?, // Force HEX representation
    upload,
  })
}

/// Adds an IP address mapping
#[pyfunction]
fn add_ip_mapping(
  ip: String,
  classid: String,
  cpu: String, // In HEX
  upload: bool,
) -> PyResult<()> {
  let request = parse_add_ip(&ip, &classid, &cpu, upload);
  if let Ok(request) = request {
    run_query(vec![request]).unwrap();
    Ok(())
  } else {
    Err(PyOSError::new_err(request.err().unwrap().to_string()))
  }
}

#[pyclass]
pub struct BatchedCommands {
  batch: Vec<BusRequest>,
}

#[pymethods]
impl BatchedCommands {
  #[new]
  pub fn new() -> PyResult<Self> {
    Ok(Self { batch: Vec::new() })
  }

  pub fn add_ip_mapping(
    &mut self,
    ip: String,
    classid: String,
    cpu: String,
    upload: bool,
  ) -> PyResult<()> {
    let request = parse_add_ip(&ip, &classid, &cpu, upload);
    if let Ok(request) = request {
      self.batch.push(request);
      Ok(())
    } else {
      Err(PyOSError::new_err(request.err().unwrap().to_string()))
    }
  }

  pub fn finish_ip_mappings(&mut self) -> PyResult<()> {
    let request = BusRequest::ClearHotCache;
    self.batch.push(request);
    Ok(())
  }

  pub fn length(&self) -> PyResult<usize> {
    Ok(self.batch.len())
  }

  pub fn log(&self) -> PyResult<()> {
    self.batch.iter().for_each(|c| println!("{c:?}"));
    Ok(())
  }

  pub fn submit(&mut self) -> PyResult<usize> {
    const MAX_BATH_SIZE: usize = 512;
    // We're draining the request list out, which is a move that
    // *should* be elided by the optimizing compiler.
    let len = self.batch.len();
    while !self.batch.is_empty() {
      let batch_size = usize::min(MAX_BATH_SIZE, self.batch.len());
      let batch: Vec<BusRequest> = self.batch.drain(0..batch_size).collect();
      run_query(batch).unwrap();
    }
    Ok(len)
  }
}

/// Requests Rust-side validation of `ShapedDevices.csv`
#[pyfunction]
fn validate_shaped_devices() -> PyResult<String> {
  let result = run_query(vec![BusRequest::ValidateShapedDevicesCsv]).unwrap();
  for response in result.iter() {
    match response {
      BusResponse::Ack => return Ok("OK".to_string()),
      BusResponse::ShapedDevicesValidation(error) => return Ok(error.clone()),
      _ => {}
    }
  }
  Ok("".to_string())
}

#[pyfunction]
fn is_libre_already_running() -> PyResult<bool> {
  let lock_path = Path::new(LOCK_FILE);
  if lock_path.exists() {
    let contents = std::fs::read_to_string(lock_path);
    if let Ok(contents) = contents {
      if let Ok(pid) = contents.parse::<i32>() {
        let sys = System::new_all();
        let pid = sysinfo::Pid::from(pid as usize);
        if let Some(process) = sys.processes().get(&pid) {
          if process.name().to_string_lossy().contains("python") {
            return Ok(true);
          }
        }
      } else {
        println!("{LOCK_FILE} did not contain a valid PID");
        return Ok(false);
      }
    } else {
      println!("Error reading contents of {LOCK_FILE}");
      return Ok(false);
    }
  }
  Ok(false)
}

#[pyfunction]
fn create_lock_file() -> PyResult<()> {
  let pid = unsafe { getpid() };
  let pid_format = format!("{pid}");
  {
    if let Ok(mut f) = File::create(LOCK_FILE) {
      f.write_all(pid_format.as_bytes())?;
    }
  }
  Ok(())
}

#[pyfunction]
fn free_lock_file() -> PyResult<()> {
  let _ = remove_file(LOCK_FILE); // Ignore result
  Ok(())
}

#[pyfunction]
fn check_config() -> PyResult<bool> {
  let config = lqos_config::load_config();
  if let Err(e) = config {
    println!("Error loading config: {e}");
    return Ok(false);
  }
  Ok(true)
}

#[pyfunction]
fn sqm() -> PyResult<String> {
  let config = lqos_config::load_config().unwrap();
  Ok(config.queues.default_sqm.clone())
}

#[pyfunction]
fn upstream_bandwidth_capacity_download_mbps() -> PyResult<u32> {
  let config = lqos_config::load_config().unwrap();
  Ok(config.queues.uplink_bandwidth_mbps)
}

#[pyfunction]
fn upstream_bandwidth_capacity_upload_mbps() -> PyResult<u32> {
  let config = lqos_config::load_config().unwrap();
  Ok(config.queues.uplink_bandwidth_mbps)
}

#[pyfunction]
fn interface_a() -> PyResult<String> {
  let config = lqos_config::load_config().unwrap();
  Ok(config.isp_interface())
}

#[pyfunction]
fn interface_b() -> PyResult<String> {
  let config = lqos_config::load_config().unwrap();
  Ok(config.internet_interface())
}

#[pyfunction]
fn enable_actual_shell_commands() -> PyResult<bool> {
  let config = lqos_config::load_config().unwrap();
  Ok(!config.queues.dry_run)
}

#[pyfunction]
fn use_bin_packing_to_balance_cpu() -> PyResult<bool> {
  let config = lqos_config::load_config().unwrap();
  Ok(config.queues.use_binpacking)
}

#[pyfunction]
fn monitor_mode_only() -> PyResult<bool> {
  let config = lqos_config::load_config().unwrap();
  Ok(config.queues.monitor_only)
}

#[pyfunction]
fn run_shell_commands_as_sudo() -> PyResult<bool> {
  let config = lqos_config::load_config().unwrap();
  Ok(config.queues.sudo)
}

#[pyfunction]
fn generated_pn_download_mbps() -> PyResult<u32> {
  let config = lqos_config::load_config().unwrap();
  Ok(config.queues.generated_pn_download_mbps)
}

#[pyfunction]
fn generated_pn_upload_mbps() -> PyResult<u32> {
  let config = lqos_config::load_config().unwrap();
  Ok(config.queues.generated_pn_upload_mbps)
}

#[pyfunction]
fn queues_available_override() -> PyResult<u32> {
  let config = lqos_config::load_config().unwrap();
  Ok(config.queues.override_available_queues.unwrap_or(0))
}

#[pyfunction]
fn on_a_stick() -> PyResult<bool> {
  let config = lqos_config::load_config().unwrap();
  Ok(config.on_a_stick_mode())
}

#[pyfunction]
fn overwrite_network_json_always() -> PyResult<bool> {
  let config = lqos_config::load_config().unwrap();
  Ok(config.integration_common.always_overwrite_network_json)
}

#[pyfunction]
fn allowed_subnets() -> PyResult<Vec<String>> {
  let config = lqos_config::load_config().unwrap();
  Ok(config.ip_ranges.allow_subnets.clone())
}

#[pyfunction]
fn ignore_subnets() -> PyResult<Vec<String>> {
  let config = lqos_config::load_config().unwrap();
  Ok(config.ip_ranges.ignore_subnets.clone())
}

#[pyfunction]
fn circuit_name_use_address() -> PyResult<bool> {
  let config = lqos_config::load_config().unwrap();
  Ok(config.integration_common.circuit_name_as_address)
}

#[pyfunction]
fn find_ipv6_using_mikrotik() -> PyResult<bool> {
  let config = lqos_config::load_config().unwrap();
  Ok(config.uisp_integration.ipv6_with_mikrotik)
}

#[pyfunction]
fn exclude_sites() -> PyResult<Vec<String>> {
  let config = lqos_config::load_config().unwrap();
  Ok(config.uisp_integration.exclude_sites.clone())
}

#[pyfunction]
fn bandwidth_overhead_factor() -> PyResult<f32> {
  let config = lqos_config::load_config().unwrap();
  Ok(config.uisp_integration.bandwidth_overhead_factor)
}

#[pyfunction]
fn committed_bandwidth_multiplier() -> PyResult<f32> {
  let config = lqos_config::load_config().unwrap();
  Ok(config.uisp_integration.commit_bandwidth_multiplier)
}

#[pyclass]
pub struct PyExceptionCpe {
  pub cpe: String,
  pub parent: String,
}

#[pyfunction]
fn exception_cpes() -> PyResult<Vec<PyExceptionCpe>> {
  let config = lqos_config::load_config().unwrap();
  let mut result = Vec::new();
  for cpe in config.uisp_integration.exception_cpes.iter() {
    result.push(PyExceptionCpe {
      cpe: cpe.cpe.clone(),
      parent: cpe.parent.clone(),
    });
  }
  Ok(result)
}

#[pyfunction]
fn uisp_site() -> PyResult<String> {
  let config = lqos_config::load_config().unwrap();
  let site = config.uisp_integration.site.clone();
  Ok(site)
}

#[pyfunction]
fn uisp_strategy() -> PyResult<String> {
  let config = lqos_config::load_config().unwrap();
  let strategy = config.uisp_integration.strategy.clone();
  Ok(strategy)
}

#[pyfunction]
fn uisp_suspended_strategy() -> PyResult<String> {
  let config = lqos_config::load_config().unwrap();
  let strategy = config.uisp_integration.suspended_strategy.clone();
  Ok(strategy)
}

#[pyfunction]
fn airmax_capacity() -> PyResult<f32> {
  let config = lqos_config::load_config().unwrap();
  Ok(config.uisp_integration.airmax_capacity)
}

#[pyfunction]
fn ltu_capacity() -> PyResult<f32> {
  let config = lqos_config::load_config().unwrap();
  Ok(config.uisp_integration.ltu_capacity)
}

#[pyfunction]
fn use_ptmp_as_parent() -> PyResult<bool> {
  let config = lqos_config::load_config().unwrap();
  Ok(config.uisp_integration.use_ptmp_as_parent)
}

#[pyfunction]
fn uisp_base_url() -> PyResult<String> {
  let config = lqos_config::load_config().unwrap();
  let url = config.uisp_integration.url.clone();
  Ok(url)
}

#[pyfunction]
fn uisp_auth_token() -> PyResult<String> {
  let config = lqos_config::load_config().unwrap();
  let token = config.uisp_integration.token.clone();
  Ok(token)
}

#[pyfunction]
fn splynx_api_key() -> PyResult<String> {
  let config = lqos_config::load_config().unwrap();
  let key = config.spylnx_integration.api_key.clone();
  Ok(key)
}

#[pyfunction]
fn splynx_api_secret() -> PyResult<String> {
  let config = lqos_config::load_config().unwrap();
  let secret = config.spylnx_integration.api_secret.clone();
  Ok(secret)
}

#[pyfunction]
fn splynx_api_url() -> PyResult<String> {
  let config = lqos_config::load_config().unwrap();
  let url = config.spylnx_integration.url.clone();
  Ok(url)
}

#[pyfunction]
fn automatic_import_uisp() -> PyResult<bool> {
  let config = lqos_config::load_config().unwrap();
  Ok(config.uisp_integration.enable_uisp)
}

#[pyfunction]
fn automatic_import_splynx() -> PyResult<bool> {
  let config = lqos_config::load_config().unwrap();
  Ok(config.spylnx_integration.enable_spylnx)
}

#[pyfunction]
fn queue_refresh_interval_mins() -> PyResult<u32> {
  let config = lqos_config::load_config().unwrap();
  Ok(config.integration_common.queue_refresh_interval_mins)
}

#[pyfunction]
fn automatic_import_powercode() -> PyResult<bool> {
  let config = lqos_config::load_config().unwrap();
  Ok(config.powercode_integration.enable_powercode)
}

#[pyfunction]
fn powercode_api_key() -> PyResult<String> {
  let config = lqos_config::load_config().unwrap();
  let key = config.powercode_integration.powercode_api_key.clone();
  Ok(key)
}

#[pyfunction]
fn powercode_api_url() -> PyResult<String> {
  let config = lqos_config::load_config().unwrap();
  let url = config.powercode_integration.powercode_api_url.clone();
  Ok(url)
}

#[pyfunction]
fn automatic_import_sonar() -> PyResult<bool> {
  let config = lqos_config::load_config().unwrap();
  Ok(config.sonar_integration.enable_sonar)
}

#[pyfunction]
fn sonar_api_url() -> PyResult<String> {
  let config = lqos_config::load_config().unwrap();
  let url = config.sonar_integration.sonar_api_url.clone();
  Ok(url)
}

#[pyfunction]
fn sonar_api_key() -> PyResult<String> {
  let config = lqos_config::load_config().unwrap();
  let key = config.sonar_integration.sonar_api_key.clone();
  Ok(key)
}

#[pyfunction]
fn snmp_community() -> PyResult<String> {
  let config = lqos_config::load_config().unwrap();
  let key = config.sonar_integration.snmp_community.clone();
  Ok(key)
}

#[pyfunction]
fn sonar_airmax_ap_model_ids() -> PyResult<Vec<String>> {
  let config = lqos_config::load_config().unwrap();
  let key = config.sonar_integration.airmax_model_ids.clone();
  Ok(key)
}

#[pyfunction]
fn sonar_ltu_ap_model_ids() -> PyResult<Vec<String>> {
  let config = lqos_config::load_config().unwrap();
  let key = config.sonar_integration.ltu_model_ids.clone();
  Ok(key)
}

#[pyfunction]
fn sonar_active_status_ids() -> PyResult<Vec<String>> {
  let config = lqos_config::load_config().unwrap();
  let key = config.sonar_integration.active_status_ids.clone();
  Ok(key)
}

#[pyfunction]
fn influx_db_enabled() -> PyResult<bool> {
  let config = lqos_config::load_config().unwrap();
  Ok(config.influxdb.enable_influxdb)
}

#[pyfunction]
fn influx_db_bucket() -> PyResult<String> {
  let config = lqos_config::load_config().unwrap();
  let bucket = config.influxdb.bucket.clone();
  Ok(bucket)
}

#[pyfunction]
fn influx_db_org() -> PyResult<String> {
  let config = lqos_config::load_config().unwrap();
  let org = config.influxdb.org.clone();
  Ok(org)
}

#[pyfunction]
fn influx_db_token() -> PyResult<String> {
  let config = lqos_config::load_config().unwrap();
  let token = config.influxdb.token.clone();
  Ok(token)
}

#[pyfunction]
fn influx_db_url() -> PyResult<String> {
  let config = lqos_config::load_config().unwrap();
  let url = config.influxdb.url.clone();
  Ok(url)
}

#[pyfunction]
pub fn get_weights() -> PyResult<Vec<device_weights::DeviceWeightResponse>> {
    match device_weights::get_weights_rust() {
        Ok(weights) => Ok(weights),
        Err(e) => {
            Err(PyOSError::new_err(e.to_string()))
        }
    }
}

#[pyfunction]
pub fn get_tree_weights() -> PyResult<Vec<device_weights::NetworkNodeWeight>> {
    match device_weights::calculate_tree_weights() {
        Ok(w) => Ok(w),
        Err(e) => {
            Err(PyOSError::new_err(e.to_string()))
        }
    }
}

#[pyfunction]
pub fn get_libreqos_directory() -> PyResult<String> {
  let config = lqos_config::load_config().unwrap();
<<<<<<< HEAD
  let dir = config.lqos_directory.clone();
  Ok(dir)
=======
  Ok(config.lqos_directory)
}

#[pyfunction]
pub fn is_network_flat() -> PyResult<bool> {
  Ok(lqos_config::NetworkJson::load().unwrap().get_nodes_when_ready().len() == 1)
>>>>>>> 0c399615
}<|MERGE_RESOLUTION|>--- conflicted
+++ resolved
@@ -373,7 +373,7 @@
   let config = lqos_config::load_config().unwrap();
   Ok(config.queues.use_binpacking)
 }
-
+https://github.com/LibreQoE/LibreQoS/pull/564
 #[pyfunction]
 fn monitor_mode_only() -> PyResult<bool> {
   let config = lqos_config::load_config().unwrap();
@@ -694,15 +694,11 @@
 #[pyfunction]
 pub fn get_libreqos_directory() -> PyResult<String> {
   let config = lqos_config::load_config().unwrap();
-<<<<<<< HEAD
   let dir = config.lqos_directory.clone();
   Ok(dir)
-=======
-  Ok(config.lqos_directory)
 }
 
 #[pyfunction]
 pub fn is_network_flat() -> PyResult<bool> {
   Ok(lqos_config::NetworkJson::load().unwrap().get_nodes_when_ready().len() == 1)
->>>>>>> 0c399615
 }