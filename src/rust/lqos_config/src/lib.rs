--- conflicted
+++ resolved
@@ -15,11 +15,7 @@
 pub use authentication::{UserRole, WebUser, WebUsers};
 pub use etc::{
     BridgeConfig, Config, Tunables, disable_xdp_bridge, enable_long_term_stats, load_config,
-<<<<<<< HEAD
-    update_config, SingleInterfaceConfig
-=======
-    update_config, LazyQueueMode
->>>>>>> b45616ef
+    update_config, LazyQueueMode, SingleInterfaceConfig
 };
 pub use network_json::{NetworkJson, NetworkJsonNode, NetworkJsonTransport};
 pub use program_control::load_libreqos;
