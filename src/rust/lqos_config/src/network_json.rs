--- conflicted
+++ resolved
@@ -3,11 +3,7 @@
 mod network_json_counting;
 
 use dashmap::DashSet;
-<<<<<<< HEAD
-use tracing::{error, info, debug};
-=======
 use tracing::{debug, error};
->>>>>>> f201d0be
 use serde_json::{Map, Value};
 use std::{
     fs, path::{Path, PathBuf},
@@ -40,7 +36,6 @@
         Self { nodes: Vec::new() }
     }
 
-    /// Retrieves the length and capacity for the nodes vector.
     pub fn len_and_capacity(&self) -> (usize, usize) {
         (self.nodes.len(), self.nodes.capacity())
     }
