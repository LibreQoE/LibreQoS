--- conflicted
+++ resolved
@@ -3,11 +3,7 @@
 mod network_json_counting;
 
 use dashmap::DashSet;
-<<<<<<< HEAD
-use log::{debug, error};
-=======
 use tracing::{error, info};
->>>>>>> 460c0f9b
 use serde_json::{Map, Value};
 use std::{
     fs, path::{Path, PathBuf},
