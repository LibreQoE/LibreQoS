[package]
name = "lqosd"
version = "0.1.0"
edition = "2021"
license = "GPL-2.0-only"

[features]
default = ["equinix_tests"]
equinix_tests = []

[dependencies]
anyhow = { workspace = true }
lqos_config = { path = "../lqos_config" }
lqos_sys = { path = "../lqos_sys" }
lqos_queue_tracker = { path = "../lqos_queue_tracker" }
lqos_utils = { path = "../lqos_utils" }
lqos_heimdall = { path = "../lqos_heimdall" }
lts_client = { path = "../lts_client" }
lts2_sys = { path = "../lts2_sys" }
lqos_support_tool = { path = "../lqos_support_tool" }
tokio = { version = "=1.39.1", features = [ "full", "parking_lot" ] }
once_cell = { workspace = true}
lqos_bus = { path = "../lqos_bus" }
signal-hook = "0.3"
serde_json = { workspace = true }
serde = { workspace = true }
tracing = { workspace = true }
tracing-subscriber = { workspace = true }
nix = {  workspace = true }
sysinfo = {  workspace = true }
dashmap = { workspace = true }
itertools = "0.12.1"
csv = { workspace = true }
reqwest = { workspace = true }
flate2 = "1.0"
bincode = { workspace = true }
ip_network_table = {  workspace = true }
ip_network = { workspace = true }
zerocopy = { workspace = true }
fxhash = "0.2.1"
axum = { version = "0.7.5", features = ["ws", "http2"] }
axum-extra = {  version = "0.9.3", features = ["cookie", "cookie-private"] }
tower-http = { version = "0.5.2", features = ["fs", "cors"] }
strum = {  version = "0.26.3", features = ["derive"] }
default-net = {  workspace = true }
surge-ping = "0.8.1"
rand = "0.8.5"
mime_guess = "2.0.4"
<<<<<<< HEAD
libloading = "0.8.5"
time = { version = "0.3.36", features = ["serde"] }
serde_cbor = { workspace = true }
timerfd = "1.6.0"
=======
timerfd = {  workspace = true }
crossbeam-channel = { workspace = true }
>>>>>>> 460c0f9b

# Support JemAlloc on supported platforms
[target.'cfg(any(target_arch = "x86", target_arch = "x86_64"))'.dependencies]
jemallocator = {  workspace = true }
<|MERGE_RESOLUTION|>--- conflicted
+++ resolved
@@ -18,7 +18,7 @@
 lts_client = { path = "../lts_client" }
 lts2_sys = { path = "../lts2_sys" }
 lqos_support_tool = { path = "../lqos_support_tool" }
-tokio = { version = "=1.39.1", features = [ "full", "parking_lot" ] }
+tokio = { version = "1", features = [ "full", "parking_lot" ] }
 once_cell = { workspace = true}
 lqos_bus = { path = "../lqos_bus" }
 signal-hook = "0.3"
@@ -46,16 +46,13 @@
 surge-ping = "0.8.1"
 rand = "0.8.5"
 mime_guess = "2.0.4"
-<<<<<<< HEAD
 libloading = "0.8.5"
 time = { version = "0.3.36", features = ["serde"] }
 serde_cbor = { workspace = true }
-timerfd = "1.6.0"
-=======
 timerfd = {  workspace = true }
 crossbeam-channel = { workspace = true }
->>>>>>> 460c0f9b
+
 
 # Support JemAlloc on supported platforms
 [target.'cfg(any(target_arch = "x86", target_arch = "x86_64"))'.dependencies]
-jemallocator = {  workspace = true }
+jemallocator = {  workspace = true }