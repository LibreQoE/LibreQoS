pub mod flow_data;
mod throughput_entry;
mod tracking_data;
<<<<<<< HEAD
use std::fs::read_to_string;
use std::net::{IpAddr, Ipv4Addr, Ipv6Addr};
use std::path::Path;
=======
use std::net::IpAddr;
>>>>>>> f201d0be
use fxhash::FxHashMap;
use self::flow_data::{get_asn_name_and_country, FlowAnalysis, FlowbeeLocalData, ALL_FLOWS};
use crate::{
    long_term_stats::get_network_tree,
    shaped_devices_tracker::{NETWORK_JSON, SHAPED_DEVICES, STATS_NEEDS_NEW_SHAPED_DEVICES},
    stats::TIME_TO_POLL_HOSTS,
    throughput_tracker::tracking_data::ThroughputTracker,
};
use tracing::{debug, info, warn};
use lqos_bus::{BusResponse, FlowbeeProtocol, IpStats, TcHandle, TopFlowType, XdpPpingResult};
use lqos_sys::flowbee_data::FlowbeeKey;
use lqos_utils::{hash_to_i64, unix_time::time_since_boot, XdpIpAddress};
use lts_client::collector::{HostSummary, stats_availability::StatsUpdateMessage, ThroughputSummary};
use once_cell::sync::Lazy;
use serde::{Deserialize, Serialize};
use timerfd::{SetTimeFlags, TimerFd, TimerState};
use tokio::{
    sync::mpsc::Sender,
    time::{Duration, Instant},
};
use lqos_config::load_config;
use lqos_queue_tracker::{ALL_QUEUE_SUMMARY, TOTAL_QUEUE_STATS};
use lqos_utils::units::DownUpOrder;
<<<<<<< HEAD
use lqos_utils::unix_time::unix_now;
use lts2_sys::shared_types::{CircuitCakeDrops, CircuitCakeMarks};
=======
use crate::throughput_tracker::flow_data::RttData;
>>>>>>> f201d0be

const RETIRE_AFTER_SECONDS: u64 = 30;

pub static THROUGHPUT_TRACKER: Lazy<ThroughputTracker> = Lazy::new(ThroughputTracker::new);

/// Create the throughput monitor thread, and begin polling for
/// throughput data every second.
///
/// ## Arguments
///
/// * `long_term_stats_tx` - an optional MPSC sender to notify the
///   collection thread that there is fresh data.
pub fn spawn_throughput_monitor(
    long_term_stats_tx: Sender<StatsUpdateMessage>,
    netflow_sender: crossbeam_channel::Sender<(FlowbeeKey, (FlowbeeLocalData, FlowAnalysis))>,
) -> anyhow::Result<()> {
    debug!("Starting the bandwidth monitor thread.");
    std::thread::Builder::new()
        .name("Throughput Monitor".to_string())
    .spawn(|| {throughput_task(
        long_term_stats_tx,
        netflow_sender,
    )})?;

    Ok(())
}

/// Used for tracking the "tick" time, with a view to
/// finding where some code is stalling.
#[derive(Debug)]
struct ThroughputTaskTimeMetrics {
    start: Instant,
    update_cycle : f64,
    zero_throughput_and_rtt: f64,
    copy_previous_and_reset_rtt: f64,
    apply_new_throughput_counters: f64,
    apply_flow_data: f64,
    apply_queue_stats: f64,
    update_totals: f64,
    next_cycle: f64,
    finish_update_cycle: f64,
    lts_submit: f64,
}

impl ThroughputTaskTimeMetrics {
    fn new() -> Self {
        Self {
            start: Instant::now(),
            update_cycle: 0.0,
            zero_throughput_and_rtt: 0.0,
            copy_previous_and_reset_rtt: 0.0,
            apply_new_throughput_counters: 0.0,
            apply_flow_data: 0.0,
            apply_queue_stats: 0.0,
            update_totals: 0.0,
            next_cycle: 0.0,
            finish_update_cycle: 0.0,
            lts_submit: 0.0,
        }
    }

    fn zero(&mut self) {
        self.update_cycle = 0.0;
        self.zero_throughput_and_rtt = 0.0;
        self.copy_previous_and_reset_rtt = 0.0;
        self.apply_new_throughput_counters = 0.0;
        self.apply_flow_data = 0.0;
        self.apply_queue_stats = 0.0;
        self.update_totals = 0.0;
        self.next_cycle = 0.0;
        self.finish_update_cycle = 0.0;
        self.lts_submit = 0.0;
        self.start = Instant::now();
    }
}

fn throughput_task(
    long_term_stats_tx: Sender<StatsUpdateMessage>,
    netflow_sender: crossbeam_channel::Sender<(FlowbeeKey, (FlowbeeLocalData, FlowAnalysis))>,
) {
    // Obtain the flow timeout from the config, default to 30 seconds
    let timeout_seconds = if let Ok(config) = lqos_config::load_config() {
        if let Some(flow_config) = config.flows {
            flow_config.flow_timeout_seconds
        } else {
            30
        }
    } else {
        30
    };

    // Obtain the netflow_enabled from the config, default to false
    let netflow_enabled = if let Ok(config) = lqos_config::load_config() {
        if let Some(flow_config) = config.flows {
            flow_config.netflow_enabled
        } else {
            false
        }
    } else {
        false
    };

    let mut last_submitted_to_lts: Option<Instant> = None;
    let mut tfd = TimerFd::new().unwrap();
    assert_eq!(tfd.get_state(), TimerState::Disarmed);
    tfd.set_state(TimerState::Periodic{
        current: Duration::new(1, 0),
        interval: Duration::new(1, 0)}
                  , SetTimeFlags::Default
    );
    let mut timer_metrics = ThroughputTaskTimeMetrics::new();

    // Preallocate some buffers to avoid allocations in the loop
    let mut rtt_circuit_tracker: FxHashMap<XdpIpAddress, [Vec<RttData>; 2]> = FxHashMap::default();
    let mut tcp_retries: FxHashMap<XdpIpAddress, DownUpOrder<u64>> = FxHashMap::default();

    loop {
        let start = Instant::now();
        timer_metrics.zero();

        // Formerly a "spawn blocking" blob
        {
            let mut net_json_calc = {
                let read = NETWORK_JSON.read().unwrap();
                read.begin_update_cycle()
            };
            timer_metrics.update_cycle = timer_metrics.start.elapsed().as_secs_f64();
            net_json_calc.zero_throughput_and_rtt();
            timer_metrics.zero_throughput_and_rtt = timer_metrics.start.elapsed().as_secs_f64();
            THROUGHPUT_TRACKER.copy_previous_and_reset_rtt();
            timer_metrics.copy_previous_and_reset_rtt = timer_metrics.start.elapsed().as_secs_f64();
            THROUGHPUT_TRACKER.apply_new_throughput_counters(&mut net_json_calc);
            timer_metrics.apply_new_throughput_counters = timer_metrics.start.elapsed().as_secs_f64();
            THROUGHPUT_TRACKER.apply_flow_data(
                timeout_seconds,
                netflow_enabled,
                netflow_sender.clone(),
                &mut net_json_calc,
                &mut rtt_circuit_tracker,
                &mut tcp_retries,
            );
            rtt_circuit_tracker.clear();
            tcp_retries.clear();
            timer_metrics.apply_flow_data = timer_metrics.start.elapsed().as_secs_f64();
            THROUGHPUT_TRACKER.apply_queue_stats(&mut net_json_calc);
            timer_metrics.apply_queue_stats = timer_metrics.start.elapsed().as_secs_f64();
            THROUGHPUT_TRACKER.update_totals();
            timer_metrics.update_totals = timer_metrics.start.elapsed().as_secs_f64();
            THROUGHPUT_TRACKER.next_cycle();
            timer_metrics.next_cycle = timer_metrics.start.elapsed().as_secs_f64();
            {
                let mut write = NETWORK_JSON.write().unwrap();
                write.finish_update_cycle(net_json_calc);
            }
            timer_metrics.finish_update_cycle = timer_metrics.start.elapsed().as_secs_f64();
            let duration_ms = start.elapsed().as_micros();
            TIME_TO_POLL_HOSTS.store(duration_ms as u64, std::sync::atomic::Ordering::Relaxed);
        }

        if last_submitted_to_lts.is_none() {
            submit_throughput_stats(long_term_stats_tx.clone(), 1.0);
        } else {
            let elapsed = last_submitted_to_lts.unwrap().elapsed();
            let elapsed_f64 = elapsed.as_secs_f64();
            // Temporary: place this in a thread to not block the timer
            let my_lts_tx = long_term_stats_tx.clone();
            std::thread::Builder::new().name("Throughput Stats Submit".to_string()).spawn(move || {
                submit_throughput_stats(my_lts_tx, elapsed_f64);
            }).unwrap().join().unwrap();
            //submit_throughput_stats(long_term_stats_tx.clone(), elapsed_f64);
        }
        last_submitted_to_lts = Some(Instant::now());
        timer_metrics.lts_submit = timer_metrics.start.elapsed().as_secs_f64();

        // Sleep until the next second
        let missed_ticks = tfd.read();
        if missed_ticks > 1 {
            warn!("Missed {} ticks", missed_ticks - 1);
            warn!("{:?}", timer_metrics);
        }
    }
}

fn scale_u64_by_f64(value: u64, scale: f64) -> u64 {
    (value as f64 * scale) as u64
}

#[derive(Debug)]
struct LtsSubmitMetrics {
    start: Instant,
    shaped_devices: f64,
    total_throughput: f64,
    hosts: f64,
    summary: f64,
    send: f64,
}

impl LtsSubmitMetrics {
    fn new() -> Self {
        Self {
            start: Instant::now(),
            shaped_devices: 0.0,
            total_throughput: 0.0,
            hosts: 0.0,
            summary: 0.0,
            send: 0.0,
        }
    }
}

fn submit_throughput_stats(long_term_stats_tx: Sender<StatsUpdateMessage>, scale: f64) {
    let mut metrics = LtsSubmitMetrics::new();
    let mut lts2_needs_shaped_devices = false;
    // If ShapedDevices has changed, notify the stats thread
    if let Ok(changed) = STATS_NEEDS_NEW_SHAPED_DEVICES.compare_exchange(
        true,
        false,
        std::sync::atomic::Ordering::Relaxed,
        std::sync::atomic::Ordering::Relaxed,
    ) {
        if changed {
            lts2_needs_shaped_devices = true;
            let shaped_devices = SHAPED_DEVICES.read().unwrap().devices.clone();
            let _ = long_term_stats_tx
                .blocking_send(StatsUpdateMessage::ShapedDevicesChanged(shaped_devices));
        }
    }
    metrics.shaped_devices = metrics.start.elapsed().as_secs_f64();

    // Gather Global Stats
    let packets_per_second = (
        THROUGHPUT_TRACKER
            .packets_per_second.get_down(),
        THROUGHPUT_TRACKER
            .packets_per_second.get_up(),
    );
    let bits_per_second = THROUGHPUT_TRACKER.bits_per_second();
    let shaped_bits_per_second = THROUGHPUT_TRACKER.shaped_bits_per_second();
    metrics.total_throughput = metrics.start.elapsed().as_secs_f64();

    if let Ok(config) = load_config() {
        if bits_per_second.down > (config.queues.downlink_bandwidth_mbps as u64 * 1_000_000) {
            info!("Spike detected - not submitting LTS");
            return; // Do not submit these stats
        }
        if bits_per_second.up > (config.queues.uplink_bandwidth_mbps as u64 * 1_000_000) {
            info!("Spike detected - not submitting LTS");
            return; // Do not submit these stats
        }
    }

    let hosts = THROUGHPUT_TRACKER
        .raw_data
        .iter()
        //.filter(|host| host.median_latency().is_some())
        .map(|host| HostSummary {
            ip: host.key().as_ip(),
            circuit_id: host.circuit_id.clone(),
            bits_per_second: (scale_u64_by_f64(host.bytes_per_second.down * 8, scale), scale_u64_by_f64(host.bytes_per_second.up * 8, scale)),
            median_rtt: host.median_latency().unwrap_or(0.0),
        })
        .collect();
    metrics.hosts = metrics.start.elapsed().as_secs_f64();

    let summary = Box::new((
        ThroughputSummary {
            bits_per_second: (scale_u64_by_f64(bits_per_second.down, scale), scale_u64_by_f64(bits_per_second.up, scale)),
            shaped_bits_per_second: (scale_u64_by_f64(shaped_bits_per_second.down, scale), scale_u64_by_f64(shaped_bits_per_second.up, scale)),
            packets_per_second,
            hosts,
        },
        get_network_tree(),
    ));
    metrics.summary = metrics.start.elapsed().as_secs_f64();

    // Send the stats
    let _ = lts2_sys::update_config();
    let result = long_term_stats_tx
        .blocking_send(StatsUpdateMessage::ThroughputReady(summary));
    if let Err(e) = result {
        warn!("Error sending message to stats collection system. {e:?}");
    }
    metrics.send = metrics.start.elapsed().as_secs_f64();

    if metrics.start.elapsed().as_secs_f64() > 1.0 {
        warn!("{:?}", metrics);
    }

    // LTS2 Block
    if let Ok(now) = unix_now() {
        // LTS2 Shaped Devices
        if lts2_needs_shaped_devices {
            // Send the topology tree
            {
                if let Ok(config) = load_config() {
                    let filename = Path::new(&config.lqos_directory).join("network.json");
                    if let Ok(raw_string) = read_to_string(filename) {
                        match serde_json::from_str::<RawNetJs>(&raw_string) {
                            Err(e) => {
                                warn!("Unable to parse network.json. {e:?}");
                            }
                            Ok(json) => {
                                let lts2_format: Vec<_> = json.iter().map(|(k,v)| v.to_lts2(&k)).collect();
                                if let Ok(bytes) = serde_cbor::to_vec(&lts2_format) {
                                    if let Err(e) = lts2_sys::network_tree(now, &bytes) {
                                        warn!("Error sending message to LTS2. {e:?}");
                                    }
                                }
                            }
                        }
                    } else {
                        warn!("Unable to read network.json");
                    }
                }
            }

            // Send the shaped devices
            let shaped_devices = SHAPED_DEVICES.read().unwrap().devices.clone();
            let mut circuit_map: FxHashMap<String, Lts2Circuit> = FxHashMap::default();
            for device in shaped_devices.into_iter() {
                if let Some(circuit) = circuit_map.get_mut(&device.circuit_id) {
                    circuit.devices.push(Lts2Device {
                        device_hash: device.device_hash,
                        device_id: device.device_id,
                        device_name: device.device_name,
                        mac: device.mac,
                        ipv4: device.ipv4.into_iter().map(ip4_to_bytes).collect(),
                        ipv6: device.ipv6.into_iter().map(ip6_to_bytes).collect(),
                        comment: device.comment,
                    })
                } else {
                    let circuit_hash = device.circuit_hash;
                    circuit_map.insert(
                        device.circuit_id.clone(),
                        Lts2Circuit {
                            circuit_id: device.circuit_id,
                            circuit_name: device.circuit_name,
                            circuit_hash,
                            download_min_mbps: device.download_min_mbps,
                            upload_min_mbps: device.upload_min_mbps,
                            download_max_mbps: device.download_max_mbps,
                            upload_max_mbps: device.upload_max_mbps,
                            parent_node: device.parent_hash,
                            devices: vec![Lts2Device {
                                device_hash: device.device_hash,
                                device_id: device.device_id,
                                device_name: device.device_name,
                                mac: device.mac,
                                ipv4: device.ipv4.into_iter().map(ip4_to_bytes).collect(),
                                ipv6: device.ipv6.into_iter().map(ip6_to_bytes).collect(),
                                comment: device.comment,
                            }],
                        }
                    );
                }
            }
            let devices_as_vec: Vec<Lts2Circuit> = circuit_map.into_iter().map(|(_, v)| v).collect();
            // Serialize via cbor
            if let Ok(bytes) = serde_cbor::to_vec(&devices_as_vec) {
                if lts2_sys::shaped_devices(now, &bytes).is_err() {
                    warn!("Error sending message to LTS2.");
                }
            }
        }

        // Send top-level throughput stats to LTS2
        let bytes = THROUGHPUT_TRACKER.bytes_per_second.as_down_up();
        let shaped_bytes = THROUGHPUT_TRACKER.shaped_bytes_per_second.as_down_up();
        let mut min_rtt = None;
        let mut max_rtt = None;
        let mut median_rtt = None;
        if let Some(rtt_data) = min_max_median_rtt() {
            min_rtt = Some(rtt_data.min);
            max_rtt = Some(rtt_data.max);
            median_rtt = Some(rtt_data.median);
        }
        let tcp_retransmits = min_max_median_tcp_retransmits();
        if lts2_sys::total_throughput(now,
                                      scale_u64_by_f64(bytes.down, scale), scale_u64_by_f64(bytes.up, scale), scale_u64_by_f64(shaped_bytes.down, scale), scale_u64_by_f64(shaped_bytes.up, scale),
                                      scale_u64_by_f64(packets_per_second.0, scale), scale_u64_by_f64(packets_per_second.1, scale),
                                      min_rtt, max_rtt, median_rtt,
                                      tcp_retransmits.down, tcp_retransmits.up,
                                      TOTAL_QUEUE_STATS.marks.get_down() as i32, TOTAL_QUEUE_STATS.marks.get_up() as i32,
                                      TOTAL_QUEUE_STATS.drops.get_down() as i32, TOTAL_QUEUE_STATS.drops.get_up() as i32,
        ).is_err() {
            warn!("Error sending message to LTS2.");
        }

        // Send per-circuit stats to LTS2
        // Start by combining the throughput data for each circuit as a whole
        let mut circuit_throughput: FxHashMap<i64, DownUpOrder<u64>> = FxHashMap::default();
        let mut circuit_retransmits: FxHashMap<i64, DownUpOrder<u64>> = FxHashMap::default();
        let mut circuit_rtt: FxHashMap<i64, Vec<f32>> = FxHashMap::default();

        THROUGHPUT_TRACKER
            .raw_data
            .iter()
            .filter(|h| h.circuit_id.is_some() && h.bytes_per_second.not_zero())
            .for_each(|h| {
                if let Some(c) = circuit_throughput.get_mut(&h.circuit_hash.unwrap()) {
                    *c += h.bytes_per_second;
                } else {
                    circuit_throughput.insert(h.circuit_hash.unwrap(), h.bytes_per_second);
                }
            });

        THROUGHPUT_TRACKER
            .raw_data
            .iter()
            .filter(|h| h.circuit_id.is_some() && h.tcp_retransmits.not_zero())
            .for_each(|h| {
                if let Some(c) = circuit_retransmits.get_mut(&h.circuit_hash.unwrap()) {
                    *c += h.tcp_retransmits;
                } else {
                    circuit_retransmits.insert(h.circuit_hash.unwrap(), h.tcp_retransmits);
                }
            });

        THROUGHPUT_TRACKER
            .raw_data
            .iter()
            .filter(|h| h.circuit_id.is_some() && h.median_latency().is_some())
            .for_each(|h| {
                if let Some(c) = circuit_rtt.get_mut(&h.circuit_hash.unwrap()) {
                    c.push(h.median_latency().unwrap());
                } else {
                    circuit_rtt.insert(h.circuit_hash.unwrap(), vec![h.median_latency().unwrap()]);
                }
            });

        // And now we send it
        let circuit_throughput_batch = circuit_throughput
            .into_iter()
            .map(|(k,v)| {
                lts2_sys::shared_types::CircuitThroughput {
                    timestamp: now,
                    circuit_hash: k,
                    download_bytes: scale_u64_by_f64(v.down, scale),
                    upload_bytes: scale_u64_by_f64(v.up, scale),
                }
            })
            .collect::<Vec<_>>();
        if lts2_sys::circuit_throughput(&circuit_throughput_batch).is_err() {
            warn!("Error sending message to LTS2.");
        }

        let circuit_retransmits_batch = circuit_retransmits
            .into_iter()
            .map(|(k,v)| {
                lts2_sys::shared_types::CircuitRetransmits {
                    timestamp: now,
                    circuit_hash: k,
                    tcp_retransmits_down: v.down as i32,
                    tcp_retransmits_up: v.up as i32,
                }
            })
            .collect::<Vec<_>>();
        if lts2_sys::circuit_retransmits(&circuit_retransmits_batch).is_err() {
            warn!("Error sending message to LTS2.");
        }

        let circuit_rtt_batch = circuit_rtt
            .into_iter()
            .map(|(k,v)| {
                lts2_sys::shared_types::CircuitRtt {
                    timestamp: now,
                    circuit_hash: k,
                    median_rtt: v.iter().sum::<f32>() / v.len() as f32,
                }
            })
            .collect::<Vec<_>>();
        if lts2_sys::circuit_rtt(&circuit_rtt_batch).is_err() {
            warn!("Error sending message to LTS2.");
        }

        // Per host CAKE stats
        let mut cake_drops: Vec<CircuitCakeDrops> = Vec::new();
        let mut cake_marks: Vec<CircuitCakeMarks> = Vec::new();
        ALL_QUEUE_SUMMARY.iterate_queues(|circuit_hash, drops, marks| {
            if drops.not_zero() {
                cake_drops.push(CircuitCakeDrops {
                    timestamp: now,
                    circuit_hash,
                    cake_drops_down: drops.get_down() as i32,
                    cake_drops_up: drops.get_up() as i32,
                });
            }
            if marks.not_zero() {
                cake_marks.push(CircuitCakeMarks {
                    timestamp: now,
                    circuit_hash,
                    cake_marks_down: marks.get_down() as i32,
                    cake_marks_up: marks.get_up() as i32,
                });
            }
        });
        if !cake_drops.is_empty() {
            if lts2_sys::circuit_cake_drops(&cake_drops).is_err() {
                warn!("Error sending message to LTS2.");
            }
        }
        if !cake_marks.is_empty() {
            if lts2_sys::circuit_cake_marks(&cake_marks).is_err() {
                warn!("Error sending message to LTS2.");
            }
        }

        // Network tree stats
        let tree = {
            let reader = NETWORK_JSON.read().unwrap();
            reader.get_nodes_when_ready().clone()
        };
        let mut site_throughput: Vec<lts2_sys::shared_types::SiteThroughput> = Vec::new();
        let mut site_retransmits: Vec<lts2_sys::shared_types::SiteRetransmits> = Vec::new();
        let mut site_rtt: Vec<lts2_sys::shared_types::SiteRtt> = Vec::new();
        let mut site_cake_drops: Vec<lts2_sys::shared_types::SiteCakeDrops> = Vec::new();
        let mut site_cake_marks: Vec<lts2_sys::shared_types::SiteCakeMarks> = Vec::new();
        tree.iter().for_each(|node| {
            let site_hash = hash_to_i64(&node.name);
            if node.current_throughput.not_zero() {
                site_throughput.push(lts2_sys::shared_types::SiteThroughput {
                    timestamp: now,
                    site_hash,
                    download_bytes: scale_u64_by_f64(node.current_throughput.down, scale),
                    upload_bytes: scale_u64_by_f64(node.current_throughput.up, scale),
                });
            }
            if node.current_tcp_retransmits.not_zero() {
                site_retransmits.push(lts2_sys::shared_types::SiteRetransmits {
                    timestamp: now,
                    site_hash,
                    tcp_retransmits_down: node.current_tcp_retransmits.down as i32,
                    tcp_retransmits_up: node.current_tcp_retransmits.up as i32,
                });
            }
            if node.current_drops.not_zero() {
                site_cake_drops.push(lts2_sys::shared_types::SiteCakeDrops {
                    timestamp: now,
                    site_hash,
                    cake_drops_down: node.current_drops.get_down() as i32,
                    cake_drops_up: node.current_drops.get_up() as i32,
                });
            }
            if node.current_marks.not_zero() {
                site_cake_marks.push(lts2_sys::shared_types::SiteCakeMarks {
                    timestamp: now,
                    site_hash,
                    cake_marks_down: node.current_marks.get_down() as i32,
                    cake_marks_up: node.current_marks.get_up() as i32,
                });
            }
            if !node.rtts.is_empty() {
                let mut rtts: Vec<u16> = node.rtts.iter().map(|n| *n).collect();
                rtts.sort();
                let median = rtts[rtts.len() / 2];

                site_rtt.push(lts2_sys::shared_types::SiteRtt {
                    timestamp: now,
                    site_hash,
                    median_rtt: median as f32 / 10.0,
                });
            }
        });
        if !site_throughput.is_empty() {
            if lts2_sys::site_throughput(&site_throughput).is_err() {
                warn!("Error sending message to LTS2.");
            }
        }
        if !site_retransmits.is_empty() {
            if lts2_sys::site_retransmits(&site_retransmits).is_err() {
                warn!("Error sending message to LTS2.");
            }
        }
        if !site_rtt.is_empty() {
            if lts2_sys::site_rtt(&site_rtt).is_err() {
                warn!("Error sending message to LTS2.");
            }
        }
        if !site_cake_drops.is_empty() {
            if lts2_sys::site_cake_drops(&site_cake_drops).is_err() {
                warn!("Error sending message to LTS2.");
            }
        }
        if !site_cake_marks.is_empty() {
            if lts2_sys::site_cake_marks(&site_cake_marks).is_err() {
                warn!("Error sending message to LTS2.");
            }
        }
        // Notify of completion, which triggers processing
        lts2_sys::ingest_batch_complete();
    }
}

fn ip4_to_bytes(ip: (Ipv4Addr, u32)) -> ([u8; 4], u8) {
    let bytes = ip.0.octets();
    (bytes, ip.1 as u8)
}

fn ip6_to_bytes(ip: (Ipv6Addr, u32)) -> ([u8; 16], u8) {
    let bytes = ip.0.octets();
    (bytes, ip.1 as u8)
}

pub fn current_throughput() -> BusResponse {
    let (bits_per_second, packets_per_second, shaped_bits_per_second) = {
        (
            THROUGHPUT_TRACKER.bits_per_second(),
            THROUGHPUT_TRACKER.packets_per_second(),
            THROUGHPUT_TRACKER.shaped_bits_per_second(),
        )
    };
    BusResponse::CurrentThroughput {
        bits_per_second,
        packets_per_second,
        shaped_bits_per_second,
    }
}

pub fn host_counters() -> BusResponse {
    let mut result = Vec::new();
    THROUGHPUT_TRACKER.raw_data.iter().for_each(|v| {
        let ip = v.key().as_ip();
        result.push((ip, v.bytes_per_second));
    });
    BusResponse::HostCounters(result)
}

#[inline(always)]
fn retire_check(cycle: u64, recent_cycle: u64) -> bool {
    cycle < recent_cycle + RETIRE_AFTER_SECONDS
}

type TopList = (XdpIpAddress, DownUpOrder<u64>,DownUpOrder<u64>, f32, TcHandle, String, DownUpOrder<u64>);

pub fn top_n(start: u32, end: u32) -> BusResponse {
    let mut full_list: Vec<TopList> = {
        let tp_cycle = THROUGHPUT_TRACKER
            .cycle
            .load(std::sync::atomic::Ordering::Relaxed);
        THROUGHPUT_TRACKER
            .raw_data
            .iter()
            .filter(|v| !v.key().as_ip().is_loopback())
            .filter(|d| retire_check(tp_cycle, d.most_recent_cycle))
            .map(|te| {
                (
                    *te.key(),
                    te.bytes_per_second,
                    te.packets_per_second,
                    te.median_latency().unwrap_or(0.0),
                    te.tc_handle,
                    te.circuit_id.as_ref().unwrap_or(&String::new()).clone(),
                    te.tcp_retransmits,
                )
            })
            .collect()
    };
    full_list.sort_by(|a, b| b.1.down.cmp(&a.1.down));
    let result = full_list
        .iter()
        //.skip(start as usize)
        .take((end as usize) - (start as usize))
        .map(
            |(
                ip,
                bytes,
                packets,
                median_rtt,
                tc_handle,
                circuit_id,
                tcp_retransmits,      
            )| IpStats {
                ip_address: ip.as_ip().to_string(),
                circuit_id: circuit_id.clone(),
                bits_per_second: bytes.to_bits_from_bytes(),
                packets_per_second: *packets,
                median_tcp_rtt: *median_rtt,
                tc_handle: *tc_handle,
                tcp_retransmits: *tcp_retransmits,
            },
        )
        .collect();
    BusResponse::TopDownloaders(result)
}

pub fn worst_n(start: u32, end: u32) -> BusResponse {
    let mut full_list: Vec<TopList> = {
        let tp_cycle = THROUGHPUT_TRACKER
            .cycle
            .load(std::sync::atomic::Ordering::Relaxed);
        THROUGHPUT_TRACKER
            .raw_data
            .iter()
            .filter(|v| !v.key().as_ip().is_loopback())
            .filter(|d| retire_check(tp_cycle, d.most_recent_cycle))
            .filter(|te| te.median_latency().is_some())
            .map(|te| {
                (
                    *te.key(),
                    te.bytes_per_second,
                    te.packets_per_second,
                    te.median_latency().unwrap_or(0.0),
                    te.tc_handle,
                    te.circuit_id.as_ref().unwrap_or(&String::new()).clone(),
                    te.tcp_retransmits,
                )
            })
            .collect()
    };
    full_list.sort_by(|a, b| b.3.partial_cmp(&a.3).unwrap());
    let result = full_list
        .iter()
        //.skip(start as usize)
        .take((end as usize) - (start as usize))
        .map(
            |(
                ip,
                bytes,
                packets,
                median_rtt,
                tc_handle,
                circuit_id,
                tcp_retransmits,
            )| IpStats {
                ip_address: ip.as_ip().to_string(),
                circuit_id: circuit_id.clone(),
                bits_per_second: bytes.to_bits_from_bytes(),
                packets_per_second: *packets,
                median_tcp_rtt: *median_rtt,
                tc_handle: *tc_handle,
                tcp_retransmits: *tcp_retransmits,
            },
        )
        .collect();
    BusResponse::WorstRtt(result)
}

pub fn worst_n_retransmits(start: u32, end: u32) -> BusResponse {
    let mut full_list: Vec<TopList> = {
        let tp_cycle = THROUGHPUT_TRACKER
            .cycle
            .load(std::sync::atomic::Ordering::Relaxed);
        THROUGHPUT_TRACKER
            .raw_data
            .iter()
            .filter(|v| !v.key().as_ip().is_loopback())
            .filter(|d| retire_check(tp_cycle, d.most_recent_cycle))
            .filter(|te| te.median_latency().is_some())
            .map(|te| {
                (
                    *te.key(),
                    te.bytes_per_second,
                    te.packets_per_second,
                    te.median_latency().unwrap_or(0.0),
                    te.tc_handle,
                    te.circuit_id.as_ref().unwrap_or(&String::new()).clone(),
                    te.tcp_retransmits,
                )
            })
            .collect()
    };
    full_list.sort_by(|a, b| {
        let total_a = a.6.sum();
        let total_b = b.6.sum();
        total_b.cmp(&total_a)
    });
    let result = full_list
        .iter()
        //.skip(start as usize)
        .take((end as usize) - (start as usize))
        .map(
            |(
                ip,
                bytes,
                packets,
                median_rtt,
                tc_handle,
                circuit_id,
                tcp_retransmits,
            )| IpStats {
                ip_address: ip.as_ip().to_string(),
                circuit_id: circuit_id.clone(),
                bits_per_second: bytes.to_bits_from_bytes(),
                packets_per_second: *packets,
                median_tcp_rtt: *median_rtt,
                tc_handle: *tc_handle,
                tcp_retransmits: *tcp_retransmits,
            },
        )
        .collect();
    BusResponse::WorstRetransmits(result)
}

pub fn best_n(start: u32, end: u32) -> BusResponse {
    let mut full_list: Vec<TopList> = {
        let tp_cycle = THROUGHPUT_TRACKER
            .cycle
            .load(std::sync::atomic::Ordering::Relaxed);
        THROUGHPUT_TRACKER
            .raw_data
            .iter()
            .filter(|v| !v.key().as_ip().is_loopback())
            .filter(|d| retire_check(tp_cycle, d.most_recent_cycle))
            .filter(|te| te.median_latency().is_some())
            .map(|te| {
                (
                    *te.key(),
                    te.bytes_per_second,
                    te.packets_per_second,
                    te.median_latency().unwrap_or(0.0),
                    te.tc_handle,
                    te.circuit_id.as_ref().unwrap_or(&String::new()).clone(),
                    te.tcp_retransmits,
                )
            })
            .collect()
    };
    full_list.sort_by(|a, b| b.3.partial_cmp(&a.3).unwrap());
    full_list.reverse();
    let result = full_list
        .iter()
        //.skip(start as usize)
        .take((end as usize) - (start as usize))
        .map(
            |(
                ip,
                bytes,
                packets,
                median_rtt,
                tc_handle,
                circuit_id,
                tcp_retransmits,
            )| IpStats {
                ip_address: ip.as_ip().to_string(),
                circuit_id: circuit_id.clone(),
                bits_per_second: bytes.to_bits_from_bytes(),
                packets_per_second: *packets,
                median_tcp_rtt: *median_rtt,
                tc_handle: *tc_handle,
                tcp_retransmits: *tcp_retransmits,
            },
        )
        .collect();
    BusResponse::BestRtt(result)
}

pub fn xdp_pping_compat() -> BusResponse {
    let raw_cycle = THROUGHPUT_TRACKER
        .cycle
        .load(std::sync::atomic::Ordering::Relaxed);
    let result = THROUGHPUT_TRACKER
        .raw_data
        .iter()
        .filter(|d| retire_check(raw_cycle, d.most_recent_cycle))
        .filter_map(|data| {
            if data.tc_handle.as_u32() > 0 {
                let mut valid_samples: Vec<u32> = data
                    .recent_rtt_data
                    .iter()
                    .filter(|d| d.as_millis_times_100() > 0.0)
                    .map(|d| d.as_millis_times_100() as u32)
                    .collect();
                let samples = valid_samples.len() as u32;
                if samples > 0 {
                    valid_samples.sort_by(|a, b| (*a).cmp(b));
                    let median = valid_samples[valid_samples.len() / 2] as f32 / 100.0;
                    let max = *(valid_samples.iter().max().unwrap()) as f32 / 100.0;
                    let min = *(valid_samples.iter().min().unwrap()) as f32 / 100.0;
                    let sum = valid_samples.iter().sum::<u32>() as f32 / 100.0;
                    let avg = sum / samples as f32;

                    Some(XdpPpingResult {
                        tc: data.tc_handle.to_string(),
                        median,
                        avg,
                        max,
                        min,
                        samples,
                    })
                } else {
                    None
                }
            } else {
                None
            }
        })
        .collect();
    BusResponse::XdpPping(result)
}

pub struct MinMaxMedianRtt {
    pub min: f32,
    pub max: f32,
    pub median: f32,
}

pub fn min_max_median_rtt() -> Option<MinMaxMedianRtt> {
    let reader_cycle = THROUGHPUT_TRACKER
        .cycle
        .load(std::sync::atomic::Ordering::Relaxed);

    // Put all valid RTT samples into a big buffer
    let mut samples: Vec<f32> = Vec::new();

    THROUGHPUT_TRACKER
        .raw_data
        .iter()
        .filter(|d| retire_check(reader_cycle, d.most_recent_cycle))
        .for_each(|d| {
            samples.extend(
                d.recent_rtt_data
                    .iter()
                    .filter(|d| d.as_millis() > 0.0)
                    .map(|d| d.as_millis() as f32)
                    .collect::<Vec<f32>>()
            );
        });

    if samples.is_empty() {
        return None;
    }

    // Sort the buffer
    samples.sort_by(|a, b| a.partial_cmp(b).unwrap());

    let result = MinMaxMedianRtt {
        min: samples[0] as f32,
        max: samples[samples.len() - 1] as f32,
        median: samples[samples.len() / 2] as f32,
    };

    Some(result)
}

#[derive(Serialize)]
pub struct TcpRetransmitTotal {
    pub up: i32,
    pub down: i32,
}

pub fn min_max_median_tcp_retransmits() -> TcpRetransmitTotal {
    let reader_cycle = THROUGHPUT_TRACKER
        .cycle
        .load(std::sync::atomic::Ordering::Relaxed);

    let mut total = TcpRetransmitTotal { up: 0, down: 0 };

    THROUGHPUT_TRACKER
        .raw_data
        .iter()
        .filter(|d| retire_check(reader_cycle, d.most_recent_cycle))
        .for_each(|d| {
            total.up += d.tcp_retransmits.up as i32;
            total.down += d.tcp_retransmits.down as i32;
        });

    total
}

pub fn rtt_histogram<const N: usize>() -> BusResponse {
    let mut result = vec![0; N];
    let reader_cycle = THROUGHPUT_TRACKER
        .cycle
        .load(std::sync::atomic::Ordering::Relaxed);
    for data in THROUGHPUT_TRACKER
        .raw_data
        .iter()
        .filter(|d| retire_check(reader_cycle, d.most_recent_cycle))
    {
        let valid_samples: Vec<f64> = data
            .recent_rtt_data
            .iter()
            .filter(|d| d.as_millis() > 0.0)
            .map(|d| d.as_millis())
            .collect();
        let samples = valid_samples.len() as u32;
        if samples > 0 {
            let median = valid_samples[valid_samples.len() / 2] as f32 / 10.0;
            let median = f32::min(N as f32 * 10.0, median);
            let column = median as usize;
            result[usize::min(column, N-1)] += 1;
        }
    }

    BusResponse::RttHistogram(result)
}

pub fn host_counts() -> BusResponse {
    let mut total = 0;
    let mut shaped = 0;
    let tp_cycle = THROUGHPUT_TRACKER
        .cycle
        .load(std::sync::atomic::Ordering::Relaxed);
    THROUGHPUT_TRACKER
        .raw_data
        .iter()
        .filter(|d| retire_check(tp_cycle, d.most_recent_cycle))
        .for_each(|d| {
            total += 1;
            if d.tc_handle.as_u32() != 0 {
                shaped += 1;
            }
        });
    BusResponse::HostCounts((total, shaped))
}

type FullList = (XdpIpAddress, DownUpOrder<u64>, DownUpOrder<u64>, f32, TcHandle, u64);

pub fn all_unknown_ips() -> BusResponse {
    let boot_time = time_since_boot();
    if boot_time.is_err() {
        warn!("The Linux system clock isn't available to provide time since boot, yet.");
        warn!("This only happens immediately after a reboot.");
        return BusResponse::NotReadyYet;
    }
    let boot_time = boot_time.unwrap();
    let time_since_boot = Duration::from(boot_time);
    let five_minutes_ago = time_since_boot.saturating_sub(Duration::from_secs(300));
    let five_minutes_ago_nanoseconds = five_minutes_ago.as_nanos();

    let mut full_list: Vec<FullList> = {
        THROUGHPUT_TRACKER
            .raw_data
            .iter()
            .filter(|v| !v.key().as_ip().is_loopback())
            .filter(|d| d.tc_handle.as_u32() == 0)
            .filter(|d| d.last_seen as u128 > five_minutes_ago_nanoseconds)
            .map(|te| {
                (
                    *te.key(),
                    te.bytes,
                    te.packets,
                    te.median_latency().unwrap_or(0.0),
                    te.tc_handle,
                    te.most_recent_cycle,
                )
            })
            .collect()
    };
    full_list.sort_by(|a, b| b.5.partial_cmp(&a.5).unwrap());
    let result = full_list
        .iter()
        .map(
            |(
                ip,
                bytes,
                packets,
                median_rtt,
                tc_handle,
                _last_seen,
            )| IpStats {
                ip_address: ip.as_ip().to_string(),
                circuit_id: String::new(),
                bits_per_second: bytes.to_bits_from_bytes(),
                packets_per_second: *packets,
                median_tcp_rtt: *median_rtt,
                tc_handle: *tc_handle,
                tcp_retransmits: DownUpOrder::zeroed(),
            },
        )
        .collect();
    BusResponse::AllUnknownIps(result)
}

/// For debugging: dump all active flows!
pub fn dump_active_flows() -> BusResponse {
    let lock = ALL_FLOWS.lock().unwrap();
    let result: Vec<lqos_bus::FlowbeeSummaryData> = lock
        .iter()
        .map(|(key, row)| {
            let geo =
                get_asn_name_and_country(key.remote_ip.as_ip());

            let (circuit_id, circuit_name) = (String::new(), String::new());

            lqos_bus::FlowbeeSummaryData {
                remote_ip: key.remote_ip.as_ip().to_string(),
                local_ip: key.local_ip.as_ip().to_string(),
                src_port: key.src_port,
                dst_port: key.dst_port,
                ip_protocol: FlowbeeProtocol::from(key.ip_protocol),
                bytes_sent: row.0.bytes_sent,
                packets_sent: row.0.packets_sent,
                rate_estimate_bps: row.0.rate_estimate_bps,
                tcp_retransmits: row.0.tcp_retransmits,
                end_status: row.0.end_status,
                tos: row.0.tos,
                flags: row.0.flags,
                remote_asn: row.1.asn_id.0,
                remote_asn_name: geo.name,
                remote_asn_country: geo.country,
                analysis: row.1.protocol_analysis.to_string(),
                last_seen: row.0.last_seen,
                start_time: row.0.start_time,
                rtt_nanos: DownUpOrder::new(row.0.rtt[0].as_nanos(), row.0.rtt[1].as_nanos()),
                circuit_id,
                circuit_name,
            }
        })
        .collect();

    BusResponse::AllActiveFlows(result)
}

/// Count active flows
pub fn count_active_flows() -> BusResponse {
    let lock = ALL_FLOWS.lock().unwrap();
    BusResponse::CountActiveFlows(lock.len() as u64)
}

/// Top Flows Report
pub fn top_flows(n: u32, flow_type: TopFlowType) -> BusResponse {
    let lock = ALL_FLOWS.lock().unwrap();
    let mut table: Vec<(FlowbeeKey, (FlowbeeLocalData, FlowAnalysis))> = lock
        .iter()
        .map(|(key, value)| (key.clone(), value.clone()))
        .collect();
    std::mem::drop(lock); // Early lock release

    match flow_type {
        TopFlowType::RateEstimate => {
            table.sort_by(|a, b| {
                let a_total = a.1 .0.rate_estimate_bps.sum();
                let b_total = b.1 .0.rate_estimate_bps.sum();
                b_total.cmp(&a_total)
            });
        }
        TopFlowType::Bytes => {
            table.sort_by(|a, b| {
                let a_total = a.1 .0.bytes_sent.sum();
                let b_total = b.1 .0.bytes_sent.sum();
                b_total.cmp(&a_total)
            });
        }
        TopFlowType::Packets => {
            table.sort_by(|a, b| {
                let a_total = a.1 .0.packets_sent.sum();
                let b_total = b.1 .0.packets_sent.sum();
                b_total.cmp(&a_total)
            });
        }
        TopFlowType::Drops => {
            table.sort_by(|a, b| {
                let a_total = a.1 .0.tcp_retransmits.sum();
                let b_total = b.1 .0.tcp_retransmits.sum();
                b_total.cmp(&a_total)
            });
        }
        TopFlowType::RoundTripTime => {
            table.sort_by(|a, b| {
                let a_total = a.1 .0.rtt;
                let b_total = b.1 .0.rtt;
                a_total.cmp(&b_total)
            });
        }
    }

    let sd = SHAPED_DEVICES.read().unwrap();

    let result = table
        .iter()
        .take(n as usize)
        .map(|(ip, flow)| {
            let geo =
                get_asn_name_and_country(ip.remote_ip.as_ip());

            let (circuit_id, circuit_name) = sd.get_circuit_id_and_name_from_ip(&ip.local_ip).unwrap_or((String::new(), String::new()));

            lqos_bus::FlowbeeSummaryData {
                remote_ip: ip.remote_ip.as_ip().to_string(),
                local_ip: ip.local_ip.as_ip().to_string(),
                src_port: ip.src_port,
                dst_port: ip.dst_port,
                ip_protocol: FlowbeeProtocol::from(ip.ip_protocol),
                bytes_sent: flow.0.bytes_sent,
                packets_sent: flow.0.packets_sent,
                rate_estimate_bps: flow.0.rate_estimate_bps,
                tcp_retransmits: flow.0.tcp_retransmits,
                end_status: flow.0.end_status,
                tos: flow.0.tos,
                flags: flow.0.flags,
                remote_asn: flow.1.asn_id.0,
                remote_asn_name: geo.name,
                remote_asn_country: geo.country,
                analysis: flow.1.protocol_analysis.to_string(),
                last_seen: flow.0.last_seen,
                start_time: flow.0.start_time,
                rtt_nanos: DownUpOrder::new(flow.0.rtt[0].as_nanos(), flow.0.rtt[1].as_nanos()),
                circuit_id,
                circuit_name,
            }
        })
        .collect();

    BusResponse::TopFlows(result)
}

/// Flows by IP
pub fn flows_by_ip(ip: &str) -> BusResponse {
    if let Ok(ip) = ip.parse::<IpAddr>() {
        let ip = XdpIpAddress::from_ip(ip);
        let lock = ALL_FLOWS.lock().unwrap();
        let sd = SHAPED_DEVICES.read().unwrap();
        let matching_flows: Vec<_> = lock
            .iter()
            .filter(|(key, _)| key.local_ip == ip)
            .map(|(key, row)| {
                let geo =
                    get_asn_name_and_country(key.remote_ip.as_ip());

                let (circuit_id, circuit_name) = sd.get_circuit_id_and_name_from_ip(&key.local_ip).unwrap_or((String::new(), String::new()));

                lqos_bus::FlowbeeSummaryData {
                    remote_ip: key.remote_ip.as_ip().to_string(),
                    local_ip: key.local_ip.as_ip().to_string(),
                    src_port: key.src_port,
                    dst_port: key.dst_port,
                    ip_protocol: FlowbeeProtocol::from(key.ip_protocol),
                    bytes_sent: row.0.bytes_sent,
                    packets_sent: row.0.packets_sent,
                    rate_estimate_bps: row.0.rate_estimate_bps,
                    tcp_retransmits: row.0.tcp_retransmits,
                    end_status: row.0.end_status,
                    tos: row.0.tos,
                    flags: row.0.flags,
                    remote_asn: row.1.asn_id.0,
                    remote_asn_name: geo.name,
                    remote_asn_country: geo.country,
                    analysis: row.1.protocol_analysis.to_string(),
                    last_seen: row.0.last_seen,
                    start_time: row.0.start_time,
                    rtt_nanos: DownUpOrder::new(row.0.rtt[0].as_nanos(), row.0.rtt[1].as_nanos()),
                    circuit_id,
                    circuit_name,
                }
            })
            .collect();

        return BusResponse::FlowsByIp(matching_flows);
    }
    BusResponse::Ack
}

/// Current endpoints by country
pub fn current_endpoints_by_country() -> BusResponse {
    let summary = flow_data::RECENT_FLOWS.country_summary();
    BusResponse::CurrentEndpointsByCountry(summary)
}

/// Current endpoint lat/lon
pub fn current_lat_lon() -> BusResponse {
    let summary = flow_data::RECENT_FLOWS.lat_lon_endpoints();
    BusResponse::CurrentLatLon(summary)
}

/// Ether Protocol Summary
pub fn ether_protocol_summary() -> BusResponse {
    flow_data::RECENT_FLOWS.ether_protocol_summary()
}

/// IP Protocol Summary
pub fn ip_protocol_summary() -> BusResponse {
    BusResponse::IpProtocols(
        flow_data::RECENT_FLOWS.ip_protocol_summary()
    )
}

/// Flow duration summary
pub fn flow_duration() -> BusResponse {
    BusResponse::FlowDuration(
        flow_data::RECENT_FLOWS.flow_duration_summary()
            .into_iter()
            .map(|v| (v.count, v.duration))
            .collect()
    )
}

type RawNetJs = std::collections::HashMap<String, RawNetJsBody>;

#[derive(Deserialize, Debug)]
struct RawNetJsBody {
    #[serde(rename = "downloadBandwidthMbps")]
    download_bandwidth_mbps: u32,
    #[serde(rename = "uploadBandwidthMbps")]
    upload_bandwidth_mbps: u32,
    #[serde(rename = "type")]
    site_type: Option<String>,
    children: Option<RawNetJs>,
}

#[derive(Serialize, Debug)]
struct Lts2NetJs {
    name: String,
    site_hash: i64,
    site_type: Option<String>,
    download_bandwidth_mbps: u32,
    upload_bandwidth_mbps: u32,
    children: Vec<Lts2NetJs>
}

impl RawNetJsBody {
    fn to_lts2(&self, name: &str) -> Lts2NetJs {
        let mut result = Lts2NetJs {
            name: name.to_string(),
            site_hash: hash_to_i64(name),
            site_type: self.site_type.clone(),
            download_bandwidth_mbps: self.download_bandwidth_mbps,
            upload_bandwidth_mbps: self.upload_bandwidth_mbps,
            children: vec![],
        };

        if let Some(children) = &self.children {
            for (name, body) in children.iter() {
                result.children.push(body.to_lts2(name));
            }
        }

        result
    }
}

#[repr(C)]
#[derive(Debug, Clone, Serialize)]
pub struct Lts2Circuit {
    pub circuit_id: String,
    pub circuit_name: String,
    pub circuit_hash: i64,
    pub download_min_mbps: u32,
    pub upload_min_mbps: u32,
    pub download_max_mbps: u32,
    pub upload_max_mbps: u32,
    pub parent_node: i64,
    pub devices: Vec<Lts2Device>,
}

#[repr(C)]
#[derive(Debug, Clone, Serialize)]
pub struct Lts2Device {
    pub device_id: String,
    pub device_name: String,
    pub device_hash: i64,
    pub mac: String,
    pub ipv4: Vec<([u8; 4], u8)>,
    pub ipv6: Vec<([u8; 16], u8)>,
    pub comment: String,
}<|MERGE_RESOLUTION|>--- conflicted
+++ resolved
@@ -1,13 +1,9 @@
 pub mod flow_data;
 mod throughput_entry;
 mod tracking_data;
-<<<<<<< HEAD
 use std::fs::read_to_string;
 use std::net::{IpAddr, Ipv4Addr, Ipv6Addr};
 use std::path::Path;
-=======
-use std::net::IpAddr;
->>>>>>> f201d0be
 use fxhash::FxHashMap;
 use self::flow_data::{get_asn_name_and_country, FlowAnalysis, FlowbeeLocalData, ALL_FLOWS};
 use crate::{
@@ -19,10 +15,9 @@
 use tracing::{debug, info, warn};
 use lqos_bus::{BusResponse, FlowbeeProtocol, IpStats, TcHandle, TopFlowType, XdpPpingResult};
 use lqos_sys::flowbee_data::FlowbeeKey;
-use lqos_utils::{hash_to_i64, unix_time::time_since_boot, XdpIpAddress};
+use lqos_utils::{unix_time::time_since_boot, XdpIpAddress};
 use lts_client::collector::{HostSummary, stats_availability::StatsUpdateMessage, ThroughputSummary};
 use once_cell::sync::Lazy;
-use serde::{Deserialize, Serialize};
 use timerfd::{SetTimeFlags, TimerFd, TimerState};
 use tokio::{
     sync::mpsc::Sender,
@@ -31,12 +26,9 @@
 use lqos_config::load_config;
 use lqos_queue_tracker::{ALL_QUEUE_SUMMARY, TOTAL_QUEUE_STATS};
 use lqos_utils::units::DownUpOrder;
-<<<<<<< HEAD
 use lqos_utils::unix_time::unix_now;
 use lts2_sys::shared_types::{CircuitCakeDrops, CircuitCakeMarks};
-=======
 use crate::throughput_tracker::flow_data::RttData;
->>>>>>> f201d0be
 
 const RETIRE_AFTER_SECONDS: u64 = 30;
 
@@ -249,7 +241,6 @@
 
 fn submit_throughput_stats(long_term_stats_tx: Sender<StatsUpdateMessage>, scale: f64) {
     let mut metrics = LtsSubmitMetrics::new();
-    let mut lts2_needs_shaped_devices = false;
     // If ShapedDevices has changed, notify the stats thread
     if let Ok(changed) = STATS_NEEDS_NEW_SHAPED_DEVICES.compare_exchange(
         true,
@@ -258,7 +249,6 @@
         std::sync::atomic::Ordering::Relaxed,
     ) {
         if changed {
-            lts2_needs_shaped_devices = true;
             let shaped_devices = SHAPED_DEVICES.read().unwrap().devices.clone();
             let _ = long_term_stats_tx
                 .blocking_send(StatsUpdateMessage::ShapedDevicesChanged(shaped_devices));
@@ -276,7 +266,7 @@
     let bits_per_second = THROUGHPUT_TRACKER.bits_per_second();
     let shaped_bits_per_second = THROUGHPUT_TRACKER.shaped_bits_per_second();
     metrics.total_throughput = metrics.start.elapsed().as_secs_f64();
-
+    
     if let Ok(config) = load_config() {
         if bits_per_second.down > (config.queues.downlink_bandwidth_mbps as u64 * 1_000_000) {
             info!("Spike detected - not submitting LTS");
@@ -287,7 +277,7 @@
             return; // Do not submit these stats
         }
     }
-
+    
     let hosts = THROUGHPUT_TRACKER
         .raw_data
         .iter()
