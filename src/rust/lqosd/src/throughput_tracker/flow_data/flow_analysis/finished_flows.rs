--- conflicted
+++ resolved
@@ -444,13 +444,6 @@
 impl FlowbeeRecipient for FinishedFlowAnalysis {
     fn enqueue(&self, key: FlowbeeKey, mut data: FlowbeeLocalData, analysis: FlowAnalysis) {
         debug!("Finished flow analysis");
-<<<<<<< HEAD
-        data.trim(); // Remove the trailing 30 seconds of zeroes
-        RECENT_FLOWS.push(TimeEntry {
-            time: unix_now().unwrap_or(0),
-            data: (key, data, analysis),
-        });
-=======
         let one_way = data.bytes_sent.down == 0 || data.bytes_sent.up == 0;
         if !one_way {
             data.trim(); // Remove the trailing 30 seconds of zeroes
@@ -463,6 +456,5 @@
             });
         }
         // TODO: Log failed connection attempts in some useful manner
->>>>>>> c46ce7cc
     }
 }