//! `lqosd` is the core of LibreQoS. It runs as a daemon, loads the XDP,
//! manages TC creation, and provides the web interface.

#![deny(clippy::unwrap_used)]

mod blackboard;
mod file_lock;
mod ip_mapping;
#[cfg(feature = "equinix_tests")]
mod lqos_daht_test;
pub mod lts2_sys;
mod node_manager;
mod preflight_checks;
mod program_control;
mod remote_commands;
mod scheduler_control;
mod shaped_devices_tracker;
mod stats;
mod system_stats;
mod throughput_tracker;
mod tool_status;
mod tuning;
mod validation;
mod version_checks;
<<<<<<< HEAD
mod scheduler_control;
mod sandwich;
=======
>>>>>>> 601e1c66

#[cfg(feature = "flamegraphs")]
use std::io::Write;
use std::net::IpAddr;

use crate::ip_mapping::clear_hot_cache;
use crate::{
    file_lock::FileLock,
    ip_mapping::{clear_ip_flows, del_ip_flow, list_mapped_ips, map_ip_to_flow},
    throughput_tracker::flow_data::{FlowActor, flowbee_handle_events, setup_netflow_tracker},
};
#[cfg(feature = "flamegraphs")]
use allocative::Allocative;
use anyhow::Result;
use lqos_bus::{BusRequest, BusResponse, UnixSocketServer};
use lqos_heimdall::{n_second_packet_dump, perf_interface::heimdall_handle_events, start_heimdall};
use lqos_queue_tracker::{
    add_watched_queue, get_raw_circuit_data, spawn_queue_monitor, spawn_queue_structure_monitor,
};
use lqos_sys::LibreQoSKernels;
use signal_hook::{
    consts::{SIGHUP, SIGINT, SIGTERM},
    iterator::Signals,
};
use stats::{BUS_REQUESTS, FLOWS_TRACKED, HIGH_WATERMARK, TIME_TO_POLL_HOSTS};
use std::{thread, time::Duration};
use throughput_tracker::flow_data::get_rtt_events_per_second;
use tracing::{error, info, warn};

// Use MiMalloc only on supported platforms
//#[cfg(any(target_arch = "x86", target_arch = "x86_64"))]
//use mimalloc::MiMalloc;

use crate::blackboard::{BLACKBOARD_SENDER, BlackboardCommand};

use crate::remote_commands::start_remote_commands;
#[cfg(feature = "flamegraphs")]
use crate::shaped_devices_tracker::NETWORK_JSON;
#[cfg(feature = "flamegraphs")]
use crate::throughput_tracker::THROUGHPUT_TRACKER;
#[cfg(feature = "flamegraphs")]
use crate::throughput_tracker::flow_data::{ALL_FLOWS, RECENT_FLOWS};
use lqos_stormguard::STORMGUARD_STATS;
use tracing::level_filters::LevelFilter;

// Use MiMalloc only on supported platforms
// #[cfg(any(target_arch = "x86", target_arch = "x86_64"))]
// #[global_allocator]
// static GLOBAL: MiMalloc = MiMalloc;

/// Configure a highly detailed logging system.
pub fn set_console_logging() -> anyhow::Result<()> {
    // install global collector configured based on RUST_LOG env var.
    let level = if let Ok(level) = std::env::var("RUST_LOG") {
        match level.to_lowercase().as_str() {
            "trace" => LevelFilter::TRACE,
            "debug" => LevelFilter::DEBUG,
            "info" => LevelFilter::INFO,
            "warn" => LevelFilter::WARN,
            "error" => LevelFilter::ERROR,
            _ => LevelFilter::WARN,
        }
    } else {
        LevelFilter::WARN
    };

    let subscriber = tracing_subscriber::fmt()
        .with_max_level(level)
        // Use a more compact, abbreviated log format
        .compact()
        // Display source code file paths
        .with_file(true)
        // Display source code line numbers
        .with_line_number(true)
        // Display the thread ID an event was recorded on
        .with_thread_ids(false)
        // Don't display the event's target (module path)
        .with_target(false)
        // Build the subscriber
        .finish();

    // Set the subscriber as the default
    tracing::subscriber::set_global_default(subscriber)?;
    Ok(())
}

fn main() -> Result<()> {
    // Set up logging
    set_console_logging()?;

    // Configure glibc resolver defaults so DNS lookups bound quickly.
    // If the user hasn't set RES_OPTIONS, set a conservative timeout/attempts.
    if std::env::var_os("RES_OPTIONS").is_none() {
        // 2s per attempt, 1 attempt keeps worst-case DNS stalls short
        // Safety: Environment variable is unsafe because it modifies global state.
        unsafe {
            std::env::set_var("RES_OPTIONS", "timeout:2 attempts:1");
        }
    }

    // Check that the file lock is available. Bail out if it isn't.
    let file_lock = FileLock::new().inspect_err(|e| {
        error!("Unable to acquire file lock: {:?}", e);
        std::process::exit(0);
    })?;

    // Announce startup
    info!("LibreQoS Daemon Starting");

    // Run preflight checks
    preflight_checks::preflight_checks()?;

    // Load config
    let config = lqos_config::load_config()?;

    // Apply Tunings
    tuning::tune_lqosd_from_config_file()?;

    // Start the flow tracking actor. This has to happen
    // before the ringbuffer goes live.
    FlowActor::start()?;

    // Start the XDP/TC kernels
    let kernels = if config.on_a_stick_mode() {
        LibreQoSKernels::on_a_stick_mode(
            &config.internet_interface(),
            config.stick_vlans().1 as u16,
            config.stick_vlans().0 as u16,
            Some(heimdall_handle_events),
            Some(flowbee_handle_events),
        )?
    } else {
        sandwich::make_me_a_sandwich(&config)?;
        LibreQoSKernels::new(
            &config.internet_interface(),
            &config.isp_interface(),
            Some(heimdall_handle_events),
            Some(flowbee_handle_events),
        )?
    };

    // Start the Bakery for TC command execution
    let Ok(bakery_sender) = lqos_bakery::start_bakery() else {
        error!("Failed to start Bakery, exiting.");
        std::process::exit(1);
    };

    // Spawn tracking sub-systems
    let Ok(control_channel) = lts2_sys::control_channel::init_control_channel() else {
        error!("Failed to initialize Insight control channel, exiting.");
        std::process::exit(1);
    };
    let control_tx_for_lts = control_channel.tx.clone();
    let control_tx_for_web = control_channel.tx.clone();
    if let Err(e) = lts2_sys::start_lts2(control_tx_for_lts) {
        error!("Failed to start Insight: {:?}", e);
    } else {
        info!("Insight client started successfully");
    }
    let _blackboard_tx = blackboard::start_blackboard();
    start_remote_commands();
    let flow_tx = setup_netflow_tracker()?;
    let _ = throughput_tracker::flow_data::setup_flow_analysis();
    start_heimdall()?;
    spawn_queue_structure_monitor()?;
    shaped_devices_tracker::shaped_devices_watcher()?;
    shaped_devices_tracker::network_json_watcher()?;
    let system_usage_tx = system_stats::start_system_stats()?;
    throughput_tracker::spawn_throughput_monitor(
        flow_tx,
        system_usage_tx.clone(),
        bakery_sender.clone(),
    )?;
    spawn_queue_monitor()?;
    lqos_sys::bpf_garbage_collector();
    version_checks::start_version_check()?;

    // Handle signals
    let mut signals = Signals::new([SIGINT, SIGHUP, SIGTERM])?;
    std::thread::Builder::new()
        .name("Signal Handler".to_string())
        .spawn(move || {
            for sig in signals.forever() {
                match sig {
                    SIGINT | SIGTERM => {
                        match sig {
                            SIGINT => warn!("Terminating on SIGINT"),
                            SIGTERM => warn!("Terminating on SIGTERM"),
                            _ => {
                                warn!("This should never happen - terminating on unknown signal")
                            }
                        }
                        std::mem::drop(kernels);
                        // Give kernel/driver a moment to finalize detach
                        thread::sleep(Duration::from_millis(50));
                        if let Ok(config) = lqos_config::load_config() {
                            let _ = sandwich::cleanup_my_sandwich(&config);
                        }
                        UnixSocketServer::signal_cleanup();
                        std::mem::drop(file_lock);
                        std::process::exit(0);
                    }
                    SIGHUP => {
                        warn!("Reloading configuration because of SIGHUP");
                        let result = tuning::tune_lqosd_from_config_file();
                        if let Err(err) = result {
                            warn!("Unable to HUP tunables: {:?}", err)
                        }
                    }
                    _ => warn!("No handler for signal: {sig}"),
                }
            }
        })?;

    // Create the socket server
    let server = UnixSocketServer::new().expect("Unable to spawn server");

    // Memory Debugging
    memory_debug();

    let bakery_sender_for_async = bakery_sender.clone();
    let control_tx_for_webserver = control_tx_for_web.clone();
    let handle = std::thread::Builder::new()
        .name("Async Bus/Web".to_string())
        .spawn(move || {
            let Ok(tokio_runtime) = tokio::runtime::Builder::new_multi_thread()
                .enable_all()
                .build() else {
                error!("Unable to start Tokio runtime. Not much is going to work");
                return;
            };
            tokio_runtime.block_on(async {
                    tokio::spawn(async move {
                        match lts2_sys::control_channel::start_control_channel(control_channel)
                            .await
                        {
                            Ok(_) => info!("Insight control channel started successfully"),
                            Err(e) => error!("Insight control channel failed to start: {:#}", e),
                        }

                        match lqos_stormguard::start_stormguard(bakery_sender_for_async).await {
                            Ok(_) => info!("StormGuard started successfully"),
                            Err(e) => error!("StormGuard failed to start: {:#}", e),
                        }
                    });

                    let (bus_tx, bus_rx) = tokio::sync::mpsc::channel::<(
                        tokio::sync::oneshot::Sender<lqos_bus::BusReply>,
                        BusRequest,
                    )>(100);

                    // Webserver starting point
                    let webserver_disabled = config.disable_webserver.unwrap_or(false);
                    if !webserver_disabled {
                        let control_tx_for_webserver = control_tx_for_webserver.clone();
                        tokio::spawn(async move {
                            if let Err(e) = node_manager::spawn_webserver(
                                bus_tx,
                                system_usage_tx,
                                control_tx_for_webserver,
                            )
                            .await
                            {
                                error!("Node Manager Failed: {e:?}");
                            }
                        });
                    } else {
                        warn!("Webserver disabled by configuration");
                    }

                    // Main bus listen loop
                    if let Err(e) = server.listen(handle_bus_requests, bus_rx).await {
                        error!("Bus stopped: {e:?}");
                    }
                });
        })?;
    let _ = handle.join();
    warn!("Main thread exiting");
    Ok(())
}

#[cfg(feature = "flamegraphs")]
fn memory_debug() {
    // To use this, install "inferno" with `cargo install inferno`.
    // When you want to make the flamegraph, run:
    // inferno-flamegraph /tmp/lqosd-mem.svg > output.svg
    // You can then view output.svg in a web browser.
    std::thread::spawn(|| {
        loop {
            std::thread::sleep(std::time::Duration::from_secs(60));
            let mut fb = allocative::FlameGraphBuilder::default();
            fb.visit_global_roots();
            // fb.visit_root(&*THROUGHPUT_TRACKER);
            // fb.visit_root(&*ALL_FLOWS);
            // fb.visit_root(&*RECENT_FLOWS);
            //fb.visit_root(&*NETWORK_JSON);
            let flamegraph_src = fb.finish();
            let flamegraph_src = flamegraph_src.flamegraph();
            let Ok(mut file) = std::fs::File::create("/tmp/lqosd-mem.svg") else {
                error!("Unable to write flamegraph.");
                continue;
            };
            let _ = file.write_all(flamegraph_src.write().as_bytes());
            info!("Wrote flamegraph to /tmp/lqosd-mem.svg");
        }
    });
}

#[cfg(not(feature = "flamegraphs"))]
fn memory_debug() {}

fn handle_bus_requests(requests: &[BusRequest], responses: &mut Vec<BusResponse>) {
    for req in requests.iter() {
        //println!("Request: {:?}", req);
        BUS_REQUESTS.fetch_add(1, std::sync::atomic::Ordering::Relaxed);
        responses.push(match req {
            BusRequest::Ping => BusResponse::Ack,
            BusRequest::GetCurrentThroughput => throughput_tracker::current_throughput(),
            BusRequest::GetHostCounter => throughput_tracker::host_counters(),
            BusRequest::GetTopNDownloaders { start, end } => {
                throughput_tracker::top_n(*start, *end)
            }
            BusRequest::GetWorstRtt { start, end } => throughput_tracker::worst_n(*start, *end),
            BusRequest::GetWorstRetransmits { start, end } => {
                throughput_tracker::worst_n_retransmits(*start, *end)
            }
            BusRequest::GetBestRtt { start, end } => throughput_tracker::best_n(*start, *end),
            BusRequest::MapIpToFlow {
                ip_address,
                tc_handle,
                cpu,
                upload,
            } => map_ip_to_flow(ip_address, tc_handle, *cpu, *upload),
            BusRequest::ClearHotCache => clear_hot_cache(),
            BusRequest::DelIpFlow { ip_address, upload } => del_ip_flow(ip_address, *upload),
            BusRequest::ClearIpFlow => clear_ip_flows(),
            BusRequest::ListIpFlow => list_mapped_ips(),
            BusRequest::XdpPping => throughput_tracker::xdp_pping_compat(),
            BusRequest::RttHistogram => throughput_tracker::rtt_histogram::<50>(),
            BusRequest::HostCounts => throughput_tracker::host_counts(),
            BusRequest::AllUnknownIps => throughput_tracker::all_unknown_ips(),
            BusRequest::ReloadLibreQoS => program_control::reload_libre_qos(),
            BusRequest::GetRawQueueData(circuit_id) => get_raw_circuit_data(circuit_id),
            BusRequest::WatchQueue(circuit_id) => {
                add_watched_queue(circuit_id);
                lqos_bus::BusResponse::Ack
            }
            BusRequest::UpdateLqosDTuning(..) => tuning::tune_lqosd_from_bus(req),
            BusRequest::UpdateLqosdConfig(config) => {
                let result = lqos_config::update_config(config);
                if result.is_err() {
                    error!("Error updating config: {:?}", result);
                }
                BusResponse::Ack
            }
            #[cfg(feature = "equinix_tests")]
            BusRequest::RequestLqosEquinixTest => lqos_daht_test::lqos_daht_test(),
            BusRequest::ValidateShapedDevicesCsv => validation::validate_shaped_devices_csv(),
            BusRequest::GetNetworkMap { parent } => {
                shaped_devices_tracker::get_one_network_map_layer(*parent)
            }
            BusRequest::GetFullNetworkMap => shaped_devices_tracker::get_full_network_map(),
            BusRequest::TopMapQueues(n_queues) => {
                shaped_devices_tracker::get_top_n_root_queues(*n_queues)
            }
            BusRequest::GetNodeNamesFromIds(nodes) => shaped_devices_tracker::map_node_names(nodes),
            BusRequest::GetAllCircuits => shaped_devices_tracker::get_all_circuits(),
            BusRequest::GetFunnel { target: parent } => shaped_devices_tracker::get_funnel(parent),
            BusRequest::GetLqosStats => BusResponse::LqosdStats {
                bus_requests: BUS_REQUESTS.load(std::sync::atomic::Ordering::Relaxed),
                time_to_poll_hosts: TIME_TO_POLL_HOSTS.load(std::sync::atomic::Ordering::Relaxed),
                high_watermark: HIGH_WATERMARK.as_down_up(),
                tracked_flows: FLOWS_TRACKED.load(std::sync::atomic::Ordering::Relaxed),
                rtt_events_per_second: get_rtt_events_per_second(),
            },
            BusRequest::GetPacketHeaderDump(id) => {
                BusResponse::PacketDump(n_second_packet_dump(*id))
            }
            BusRequest::GetPcapDump(id) => BusResponse::PcapDump(lqos_heimdall::n_second_pcap(*id)),
            BusRequest::GatherPacketData(ip) => {
                let ip = ip.parse::<IpAddr>();
                if let Ok(ip) = ip {
                    if let Some((session_id, countdown)) =
                        lqos_heimdall::hyperfocus_on_target(ip.into())
                    {
                        BusResponse::PacketCollectionSession {
                            session_id,
                            countdown,
                        }
                    } else {
                        BusResponse::Fail("Busy".to_string())
                    }
                } else {
                    BusResponse::Fail("Invalid IP".to_string())
                }
            }
            BusRequest::DumpActiveFlows => throughput_tracker::dump_active_flows(),
            BusRequest::CountActiveFlows => throughput_tracker::count_active_flows(),
            BusRequest::TopFlows { n, flow_type } => throughput_tracker::top_flows(*n, *flow_type),
            BusRequest::FlowsByIp(ip) => throughput_tracker::flows_by_ip(ip),
            BusRequest::CurrentEndpointsByCountry => {
                throughput_tracker::current_endpoints_by_country()
            }
            BusRequest::CurrentEndpointLatLon => throughput_tracker::current_lat_lon(),
            BusRequest::EtherProtocolSummary => throughput_tracker::ether_protocol_summary(),
            BusRequest::IpProtocolSummary => throughput_tracker::ip_protocol_summary(),
            BusRequest::FlowDuration => throughput_tracker::flow_duration(),
            BusRequest::BlackboardFinish => {
                if let Some(sender) = BLACKBOARD_SENDER.get() {
                    let _ = sender.send(BlackboardCommand::FinishSession);
                }
                BusResponse::Ack
            }
            BusRequest::BlackboardData {
                subsystem,
                key,
                value,
            } => {
                if let Some(sender) = BLACKBOARD_SENDER.get() {
                    let _ = sender.send(BlackboardCommand::BlackboardData {
                        subsystem: subsystem.clone(),
                        key: key.to_string(),
                        value: value.to_string(),
                    });
                }
                BusResponse::Ack
            }
            BusRequest::BlackboardBlob { tag, part, blob } => {
                if let Some(sender) = BLACKBOARD_SENDER.get() {
                    let _ = sender.send(BlackboardCommand::BlackboardBlob {
                        tag: tag.to_string(),
                        part: *part,
                        blob: blob.clone(),
                    });
                }
                BusResponse::Ack
            }
            BusRequest::BakeryStart => {
                if let Some(sender) = lqos_bakery::BAKERY_SENDER.get() {
                    let sender = sender.clone();
                    let _ = sender.send(lqos_bakery::BakeryCommands::StartBatch);
                    BusResponse::Ack
                } else {
                    BusResponse::Fail("Bakery not initialized".to_string())
                }
            }
            BusRequest::BakeryCommit => {
                if let Some(sender) = lqos_bakery::BAKERY_SENDER.get() {
                    let sender = sender.clone();
                    let _ = sender.send(lqos_bakery::BakeryCommands::CommitBatch);
                    BusResponse::Ack
                } else {
                    BusResponse::Fail("Bakery not initialized".to_string())
                }
            }
            BusRequest::BakeryMqSetup {
                queues_available,
                stick_offset,
            } => {
                if let Some(sender) = lqos_bakery::BAKERY_SENDER.get() {
                    let sender = sender.clone();
                    let _ = sender.send(lqos_bakery::BakeryCommands::MqSetup {
                        queues_available: *queues_available,
                        stick_offset: *stick_offset,
                    });
                    BusResponse::Ack
                } else {
                    BusResponse::Fail("Bakery not initialized".to_string())
                }
            }
            BusRequest::BakeryAddSite {
                site_hash,
                parent_class_id,
                up_parent_class_id,
                class_minor,
                download_bandwidth_min,
                upload_bandwidth_min,
                download_bandwidth_max,
                upload_bandwidth_max,
            } => {
                if let Some(sender) = lqos_bakery::BAKERY_SENDER.get() {
                    let sender = sender.clone();
                    let _ = sender.send(lqos_bakery::BakeryCommands::AddSite {
                        site_hash: *site_hash,
                        parent_class_id: parent_class_id.clone(),
                        up_parent_class_id: up_parent_class_id.clone(),
                        class_minor: class_minor.clone(),
                        download_bandwidth_min: *download_bandwidth_min,
                        upload_bandwidth_min: *upload_bandwidth_min,
                        download_bandwidth_max: *download_bandwidth_max,
                        upload_bandwidth_max: *upload_bandwidth_max,
                    });
                    BusResponse::Ack
                } else {
                    BusResponse::Fail("Bakery not initialized".to_string())
                }
            }
            BusRequest::BakeryAddCircuit {
                circuit_hash,
                parent_class_id,
                up_parent_class_id,
                class_minor,
                download_bandwidth_min,
                upload_bandwidth_min,
                download_bandwidth_max,
                upload_bandwidth_max,
                class_major,
                up_class_major,
                ip_addresses,
            } => {
                if let Some(sender) = lqos_bakery::BAKERY_SENDER.get() {
                    let sender = sender.clone();
                    let _ = sender.send(lqos_bakery::BakeryCommands::AddCircuit {
                        circuit_hash: *circuit_hash,
                        parent_class_id: *parent_class_id,
                        up_parent_class_id: *up_parent_class_id,
                        class_minor: *class_minor,
                        download_bandwidth_min: download_bandwidth_min.clone(),
                        upload_bandwidth_min: upload_bandwidth_min.clone(),
                        download_bandwidth_max: download_bandwidth_max.clone(),
                        upload_bandwidth_max: upload_bandwidth_max.clone(),
                        class_major: class_major.clone(),
                        up_class_major: up_class_major.clone(),
                        ip_addresses: ip_addresses.clone(),
                    });
                    BusResponse::Ack
                } else {
                    BusResponse::Fail("Bakery not initialized".to_string())
                }
            }
            BusRequest::GetStormguardStats => {
                let cloned = {
                    let lock = STORMGUARD_STATS.lock();
                    (*lock).clone()
                };
                BusResponse::StormguardStats(cloned)
            }
            BusRequest::GetBakeryStats => BusResponse::BakeryActiveCircuits(
                lqos_bakery::ACTIVE_CIRCUITS.load(std::sync::atomic::Ordering::Relaxed),
            ),
            BusRequest::ApiReady => {
                tool_status::api_seen();
                BusResponse::Ack
            }
            BusRequest::ChatbotReady => {
                tool_status::chatbot_seen();
                BusResponse::Ack
            }
            BusRequest::SchedulerReady => {
                tool_status::scheduler_seen();
                BusResponse::Ack
            }
            BusRequest::SchedulerError(error) => {
                tool_status::scheduler_error(Some(error.clone()));
                BusResponse::Ack
            }
            BusRequest::CheckSchedulerStatus => {
                let running = tool_status::is_scheduler_available();
                let error = tool_status::scheduler_error_message();
                BusResponse::SchedulerStatus { running, error }
            }
        });
    }
}<|MERGE_RESOLUTION|>--- conflicted
+++ resolved
@@ -22,11 +22,8 @@
 mod tuning;
 mod validation;
 mod version_checks;
-<<<<<<< HEAD
 mod scheduler_control;
 mod sandwich;
-=======
->>>>>>> 601e1c66
 
 #[cfg(feature = "flamegraphs")]
 use std::io::Write;
