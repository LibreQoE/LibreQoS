use std::sync::Arc;

use tokio::join;
use tokio::sync::mpsc::Sender;
use tracing::debug;
use lqos_bus::BusRequest;
use crate::node_manager::ws::publish_subscribe::PubSub;
mod cadence;
mod throughput;
mod rtt_histogram;
mod flow_counter;
mod top_10;
mod ipstats_conversion;
mod top_flows;
mod flow_endpoints;
pub mod system_info;
mod tree_summary;
mod queue_stats_total;
mod network_tree;
mod circuit_capacity;
mod tree_capacity;
mod retransmits;

pub use network_tree::all_circuits;
use crate::system_stats::SystemStats;

/// Runs a periodic tick to feed data to the node manager.
pub(super) async fn channel_ticker(
    channels: Arc<PubSub>,
    bus_tx: Sender<(tokio::sync::oneshot::Sender<lqos_bus::BusReply>, BusRequest)>,
    system_usage_tx: crossbeam_channel::Sender<tokio::sync::oneshot::Sender<SystemStats>>
) {
    debug!("Starting channel tickers");
    one_second_cadence(channels.clone(), bus_tx.clone(), system_usage_tx.clone()).await;
}

async fn one_second_cadence(
    channels: Arc<PubSub>,
    bus_tx: Sender<(tokio::sync::oneshot::Sender<lqos_bus::BusReply>, BusRequest)>,
    system_usage_tx: crossbeam_channel::Sender<tokio::sync::oneshot::Sender<SystemStats>>
) {
    let mut interval = tokio::time::interval(tokio::time::Duration::from_secs(1));
    interval.set_missed_tick_behavior(tokio::time::MissedTickBehavior::Delay);
    loop {
        interval.tick().await; // Once per second
        channels.update_living_channel_list().await;
        join!(
            cadence::cadence(channels.clone()),
            throughput::throughput(channels.clone(), bus_tx.clone()),
            rtt_histogram::rtt_histo(channels.clone(), bus_tx.clone()),
            flow_counter::flow_count(channels.clone(), bus_tx.clone()),
            top_10::top_10_downloaders(channels.clone(), bus_tx.clone()),
            top_10::worst_10_downloaders(channels.clone(), bus_tx.clone()),
            top_10::worst_10_retransmit(channels.clone(), bus_tx.clone()),
            top_flows::top_flows_bytes(channels.clone(), bus_tx.clone()),
            top_flows::top_flows_rate(channels.clone(), bus_tx.clone()),
            flow_endpoints::endpoints_by_country(channels.clone(), bus_tx.clone()),
            flow_endpoints::ether_protocols(channels.clone(), bus_tx.clone()),
            flow_endpoints::ip_protocols(channels.clone(), bus_tx.clone()),
            flow_endpoints::flow_duration(channels.clone(), bus_tx.clone()),
            tree_summary::tree_summary(channels.clone(), bus_tx.clone()),
            network_tree::network_tree(channels.clone(), bus_tx.clone()),
            circuit_capacity::circuit_capacity(channels.clone()),
            tree_capacity::tree_capacity(channels.clone()),
            system_info::cpu_info(channels.clone(), system_usage_tx.clone()),
            system_info::ram_info(channels.clone(), system_usage_tx.clone()),
<<<<<<< HEAD
            retransmits::tcp_retransmits(channels.clone()),
        );

        channels.clean().await;
    }
}

async fn two_second_cadence(
    channels: Arc<PubSub>,
    bus_tx: Sender<(tokio::sync::oneshot::Sender<lqos_bus::BusReply>, BusRequest)>
) {
    let mut interval = tokio::time::interval(tokio::time::Duration::from_secs(2));
    interval.set_missed_tick_behavior(tokio::time::MissedTickBehavior::Skip);
    loop {
        interval.tick().await; // Once per second

        join!(
=======
>>>>>>> f1bfa423
            queue_stats_total::queue_stats_totals(channels.clone()),
            network_tree::all_subscribers(channels.clone(), bus_tx.clone()),

        );

        channels.clean().await;
    }
}<|MERGE_RESOLUTION|>--- conflicted
+++ resolved
@@ -64,31 +64,9 @@
             tree_capacity::tree_capacity(channels.clone()),
             system_info::cpu_info(channels.clone(), system_usage_tx.clone()),
             system_info::ram_info(channels.clone(), system_usage_tx.clone()),
-<<<<<<< HEAD
             retransmits::tcp_retransmits(channels.clone()),
         );
 
         channels.clean().await;
     }
-}
-
-async fn two_second_cadence(
-    channels: Arc<PubSub>,
-    bus_tx: Sender<(tokio::sync::oneshot::Sender<lqos_bus::BusReply>, BusRequest)>
-) {
-    let mut interval = tokio::time::interval(tokio::time::Duration::from_secs(2));
-    interval.set_missed_tick_behavior(tokio::time::MissedTickBehavior::Skip);
-    loop {
-        interval.tick().await; // Once per second
-
-        join!(
-=======
->>>>>>> f1bfa423
-            queue_stats_total::queue_stats_totals(channels.clone()),
-            network_tree::all_subscribers(channels.clone(), bus_tx.clone()),
-
-        );
-
-        channels.clean().await;
-    }
 }