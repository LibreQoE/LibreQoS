<!DOCTYPE html>
<html lang="en" data-bs-theme="auto">
<head>
    <meta charset="utf-8">
    <meta name="viewport" content="width=device-width, initial-scale=1">
    <title>%%TITLE%%</title>
    <link rel="icon" href="favicon.png">
    <link href="vendor/bootstrap.min.css" rel="stylesheet">
    <script src="vendor/jquery-3.7.1.min.js"></script>
    <script src="vendor/echarts.min.js"></script>
    <script src="vendor/echarts-gl.min.js"></script>
    <script src="vendor/echarts_dark.js"></script>
    <script src="vendor/echart_vintage.js"></script>
    <link href="./node_manager.css" rel="stylesheet">
    <link rel="stylesheet" href="vendor/fontawesome/css/all.css">
    <script src="vendor/bootstrap.bundle.min.js"></script>
    <script src="vendor/sortable.min.js"></script>
</head>
<body>
%%%LTS_SCRIPT%%%
<div id="wrapper"> <!-- Whole Page Wrapper -->
    <div class="toast-container position-fixed bottom-0 end-0 p-3" id="toastHolder"></div>

    <!-- Sidebar -->
    <nav class="navbar navbar-expand-lg d-flex flex-column flex-shrink-0 sidebar">
        <div class="container-fluid">            
            <button class="navbar-toggler navbar-dark" type="button" data-bs-toggle="collapse" data-bs-target="#navbarSupportedContent" aria-controls="navbarSupportedContent" aria-expanded="false" aria-label="Toggle navigation">
                <span class="navbar-toggler-icon"></span>
            </button>
            <div class="collapse navbar-collapse" id="navbarSupportedContent">
                <ul class="navbar-nav flex-column">
                    <!-- Logo -->
                    <li class="nav-item text-center mb-2">
                        <a class="nav-link" href="index.html">
                            <img class="lqos_logo" src="tinylogo.svg" alt="LibreQoS SVG Logo" width="48" height="48">
                        </a>
                    </li>
                    <!-- Search -->
                    <li class="text-center">
                        <form class="d-none d-sm-inline-block form-inline navbar-search">
                            <div class="input-group">
                                <input class="form-control border-0 small" type="text" placeholder="Search..." aria-label="Search" id="txtSearch">
                                <div class="input-group-append">
                                    <button class="btn btn-secondary btn-sm" type="button" id="btnSearch">
                                        <i class="fas fa-search fa-sm"></i>
                                    </button>
                                </div>
                            </div>
                        </form>
                        <div id="searchResults">

                        </div>
                    </li>
                    <!-- Tree -->
                    <li class="nav-item">
                        <a class="nav-link" href="tree.html?parent=0">
                            <i class="fa fa-fw fa-centerline fa-tree nav-icon"></i> Tree
                        </a>
                    </li>
                    <!-- Shaped Devices -->
                    <li class="nav-item">
                        <a class="nav-link" href="shaped_devices.html">
                            <i class="fa fa-fw fa-centerline fa-user-circle nav-icon"></i> Devices <span id="shapedDeviceCount" class="badge menu-badge text-success">?</span>
                        </a>
                    </li>
                    <!-- Unknown IPs -->
                    <li class="nav-item">
                        <a class="nav-link" href="unknown_ips.html">
                            <i class="fa fa-fw fa-centerline fa-address-card nav-icon"></i> Unknown IP <span id="unknownIpCount" class="badge menu-badge text-warning muted">?</span>
                        </a>
                    </li>
                    <!-- Flow Map -->
                    <li class="nav-item">
                        <a class="nav-link" href="flow_map.html">
                            <i class="fa fa-fw fa-centerline fa-map nav-icon"></i> Flow Map
                        </a>
                    </li>
                    <!-- Tree Sankey -->
                    <li class="nav-item">
                        <a class="nav-link" href="all_tree_sankey.html">
                            <i class="fa fa-fw fa-centerline fa-server nav-icon"></i> Tree Overview
                        </a>
                    </li>
                    <!-- ASN Explorer -->
                    <li class="nav-item">
                        <a class="nav-link" href="asn_explorer.html">
                            <i class="fa fa-fw fa-centerline fa-globe nav-icon"></i> ASN Explorer
                        </a>
                    </li>
                    <!-- Statistics -->
                    %%LTS_LINK%%
                    <!-- Config -->
                    <li class="nav-item">
                        <a class="nav-link" href="config_general.html">
                            <i class="fa fa-fw fa-centerline fa-gears nav-icon"></i> Configuration
                        </a>
                    </li>
                    <!-- Help -->
                    <li class="nav-item">
                        <a class="nav-link" href="help.html">
                            <i class="fa fa-fw fa-centerline fa-question-circle nav-icon"></i> Help
                        </a>
                        <hr />
                    </li>
                    <!-- Reload Button -->
                    <li class="nav-item">
                        <a class="nav-link" id="lnkReloadLqos">
                            <i class="fa fa-fw fa-centerline fa-recycle"></i> Reload LibreQoS
                        </a>
                        <hr />
                    </li>
                    <!-- Dark mode switch -->
                    <li class="nav-item">
                        <div class="form-check form-switch">
                            <input class="form-check-input" type="checkbox" id="darkModeSwitch" title="Dark/Light">
                            <label class="form-check-label" for="darkModeSwitch"><i class="fa fa-moon"></i></label>
                        </div>
                    </li>
                    <!-- Redact switch -->
                    <li class="nav-item">
                        <div class="form-check form-switch">
                            <input class="form-check-input" type="checkbox" id="redactSwitch" title="Redact">
                            <label class="form-check-label" for="redactSwitch"><i class="fa fa-user-secret"></i></label>
                        </div>
                    </li>
<<<<<<< HEAD
                    <!-- Color blind switch -->
                    <li class="nav-item">
                        <div class="form-check form-switch">
                            <input class="form-check-input" type="checkbox" id="colorBlindSwitch" title="Color Blind Mode">
                            <label class="form-check-label" for="colorBlindSwitch"><i class="fa fa-eye"></i></label>
=======
                    <!-- Klingon switch -->
                    <li class="nav-item">
                        <div class="form-check form-switch">
                            <input class="form-check-input" type="checkbox" id="klingonSwitch" title="Klingon">
                            <label class="form-check-label" for="klingonSwitch"><i class="fa-solid fa-hand-spock"></i></label>
>>>>>>> 3a724da2
                        </div>
                        <hr />
                    </li>
                    <!-- User Info -->
                    <li class="nav-item">
                        <div class="dropdown">
                            <button class="btn btn-outline-secondary dropdown-toggle" type="button" data-bs-toggle="dropdown" aria-expanded="false">
                                <i class="fa fa-fw fa-centerline fa-user-circle"></i> <span id="username">%%USERNAME%%</span>
                            </button>
                            <ul class="dropdown-menu">
                                <li><a class="dropdown-item" href="#" id="btnLogout"><i class="fa fa-sign-out"></i> Logout</a></li>
                            </ul>

                        </div>
                    </li>
                </ul>
            </div>
        </div>
    </nav>

    <!-- Content Wrapper -->
    <div id="content-wrapper" class="d-flex flex-column flex-fill mt-2">
        <!-- Main Content -->

        <div id="content" class="container-fluid flex-fill">
            %%BODY%%
        </div> <!-- End Main Content -->
    </div> <!-- End Content Wrapper -->

</div> <!-- End Wrapper -->

<!-- Reload Modal -->
<div class='modal fade' id='reloadModal' tabindex='-1' aria-labelledby='reloadModalLabel' aria-hidden='true'>
    <div class='modal-dialog modal-fullscreen'>
        <div class='modal-content'>
            <div class='modal-header'>
                <h1 class='modal-title fs-5' id='reloadModalLabel'>LibreQoS Reload Result</h1>
                <button type='button' class='btn-close' data-bs-dismiss='modal' aria-label='Close'></button>
            </div>
            <div class='modal-body'>
          <pre id='reloadLibreResult' style='overflow: auto; height: 100%; width: 100%;'>
          </pre>
            </div>
            <div class='modal-footer'>
                <button type='button' class='btn btn-secondary' data-bs-dismiss='modal'>Close</button>
            </div>
        </div>
    </div>
</div>

<footer class="justify-content-center text-body-tertiary text-center mt-2">
    LibreQoS %%VERSION%%. &copy; Copyright 2022-2024, LibreQoE LLC. All Rights Reserved.
</footer>

    <script src="template.js"></script>

</body>
</html><|MERGE_RESOLUTION|>--- conflicted
+++ resolved
@@ -123,19 +123,16 @@
                             <label class="form-check-label" for="redactSwitch"><i class="fa fa-user-secret"></i></label>
                         </div>
                     </li>
-<<<<<<< HEAD
                     <!-- Color blind switch -->
                     <li class="nav-item">
                         <div class="form-check form-switch">
                             <input class="form-check-input" type="checkbox" id="colorBlindSwitch" title="Color Blind Mode">
                             <label class="form-check-label" for="colorBlindSwitch"><i class="fa fa-eye"></i></label>
-=======
                     <!-- Klingon switch -->
                     <li class="nav-item">
                         <div class="form-check form-switch">
                             <input class="form-check-input" type="checkbox" id="klingonSwitch" title="Klingon">
                             <label class="form-check-label" for="klingonSwitch"><i class="fa-solid fa-hand-spock"></i></label>
->>>>>>> 3a724da2
                         </div>
                         <hr />
                     </li>
