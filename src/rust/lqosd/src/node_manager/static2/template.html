<!DOCTYPE html>
<html lang="en" data-bs-theme="auto">
<head>
    <meta charset="utf-8">
    <meta name="viewport" content="width=device-width, initial-scale=1">
    <title>%%TITLE%%</title>
    <link rel="icon" href="favicon.png">
    <link href="vendor/bootstrap.min.css" rel="stylesheet">
    <script src="vendor/jquery-3.7.1.min.js"></script>
    <script src="vendor/echarts.min.js"></script>
    <script src="vendor/echarts-gl.min.js"></script>
    <script src="vendor/echarts_dark.js"></script>
    <script src="vendor/echart_vintage.js"></script>
    <link href="./node_manager.css" rel="stylesheet">
    <link rel="stylesheet" href="vendor/fontawesome/css/all.css">
    <script src="vendor/bootstrap.bundle.min.js"></script>
    <script src="vendor/sortable.min.js"></script>
</head>
<body>
%%%LTS_SCRIPT%%%
<div id="wrapper"> <!-- Whole Page Wrapper -->
    <div class="toast-container position-fixed bottom-0 end-0 p-3" id="toastHolder"></div>

    <!-- Sidebar -->
    <nav class="navbar navbar-expand-lg d-flex flex-column flex-shrink-0 sidebar">
        <div class="container-fluid">            
            <button class="navbar-toggler navbar-dark" type="button" data-bs-toggle="collapse" data-bs-target="#navbarSupportedContent" aria-controls="navbarSupportedContent" aria-expanded="false" aria-label="Toggle navigation">
                <span class="navbar-toggler-icon"></span>
            </button>
            <div class="collapse navbar-collapse" id="navbarSupportedContent">
                <ul class="navbar-nav flex-column">
                    <!-- Logo -->
                    <li class="nav-item text-center mb-2">
                        <a class="nav-link" href="index.html">
                            <img class="lqos_logo" src="tinylogo.svg" alt="LibreQoS SVG Logo" width="48" height="48">
                        </a>
                    </li>
                    <!-- Search -->
                    <li class="text-center">
                        <form class="d-none d-sm-inline-block form-inline navbar-search">
                            <div class="input-group">
                                <input class="form-control border-0 small" type="text" placeholder="Search..." aria-label="Search" id="txtSearch">
                                <div class="input-group-append">
                                    <button class="btn btn-secondary btn-sm" type="button" id="btnSearch">
                                        <i class="fas fa-search fa-sm"></i>
                                    </button>
                                </div>
                            </div>
                        </form>
                        <div id="searchResults">

                        </div>
                    </li>
                    <!-- Tree -->
                    <li class="nav-item">
                        <a class="nav-link" href="tree.html?parent=0">
                            <i class="fa fa-fw fa-centerline fa-tree nav-icon"></i> Tree
                        </a>
                    </li>
                    <!-- Shaped Devices -->
                    <li class="nav-item">
                        <a class="nav-link" href="shaped_devices.html">
                            <i class="fa fa-fw fa-centerline fa-user-circle nav-icon"></i> Devices <span id="shapedDeviceCount" class="badge menu-badge text-success">?</span>
                        </a>
                    </li>
                    <!-- Unknown IPs -->
                    <li class="nav-item">
                        <a class="nav-link" href="unknown_ips.html">
                            <i class="fa fa-fw fa-centerline fa-address-card nav-icon"></i> Unknown IP <span id="unknownIpCount" class="badge menu-badge text-warning muted">?</span>
                        </a>
                    </li>
                    <!-- Flow Map -->
                    <li class="nav-item">
                        <a class="nav-link" href="flow_map.html">
                            <i class="fa fa-fw fa-centerline fa-map nav-icon"></i> Flow Map
                        </a>
                    </li>
                    <!-- Tree Sankey -->
                    <li class="nav-item">
                        <a class="nav-link" href="all_tree_sankey.html">
                            <i class="fa fa-fw fa-centerline fa-server nav-icon"></i> Tree Overview
                        </a>
                    </li>
                    <!-- ASN Explorer -->
                    <li class="nav-item">
                        <a class="nav-link" href="asn_explorer.html">
                            <i class="fa fa-fw fa-centerline fa-globe nav-icon"></i> ASN Explorer
                        </a>
                    </li>
                    <!-- CPU Affinity -->
                    <li class="nav-item">
                        <a class="nav-link" href="cpu_weights.html">
                            <i class="fa fa-fw fa-centerline fa-microchip nav-icon"></i> CPU Affinity
                        </a>
                    </li>
                    <!-- Statistics -->
                    %%LTS_LINK%%
                    %%API_LINK%%
                    %%CHAT_LINK%%
                    <!-- Config -->
                    <li class="nav-item">
                        <a class="nav-link" href="config_general.html">
                            <i class="fa fa-fw fa-centerline fa-gears nav-icon"></i> Configuration
                        </a>
                    </li>
                    <!-- Help -->
                    <li class="nav-item">
                        <a class="nav-link" href="help.html">
                            <i class="fa fa-fw fa-centerline fa-question-circle nav-icon"></i> Help
                        </a>
                        <hr />
                    </li>
                    <!-- Reload Button -->
                    <li class="nav-item">
                        <a class="nav-link" id="lnkReloadLqos">
                            <i class="fa fa-fw fa-centerline fa-recycle"></i> Reload LibreQoS
                        </a>
                    </li>
                    %%URGENT_STATUS%%
                    %%SCHEDULER_STATUS%%
                    <hr />
                    <!-- Dark mode switch -->
                    <li class="nav-item">
                        <div class="form-check form-switch">
                            <input class="form-check-input" type="checkbox" id="darkModeSwitch" title="Dark/Light">
                            <label class="form-check-label" for="darkModeSwitch"><i class="fa fa-moon"></i></label>
                        </div>
                    </li>
                    <!-- Redact switch -->
                    <li class="nav-item">
                        <div class="form-check form-switch">
                            <input class="form-check-input" type="checkbox" id="redactSwitch" title="Redact">
                            <label class="form-check-label" for="redactSwitch"><i class="fa fa-user-secret"></i></label>
                        </div>
                    </li>
                    <!-- Color blind switch -->
                    <li class="nav-item">
                        <div class="form-check form-switch">
                            <input class="form-check-input" type="checkbox" id="colorBlindSwitch" title="Color Blind Mode">
                            <label class="form-check-label" for="colorBlindSwitch"><i class="fa fa-eye"></i></label>
                    <!-- Klingon switch -->
                    <li class="nav-item">
                        <div class="form-check form-switch">
                            <input class="form-check-input" type="checkbox" id="klingonSwitch" title="Klingon">
                            <label class="form-check-label" for="klingonSwitch"><i class="fa-solid fa-hand-spock"></i></label>
                        </div>
                        <hr />
                    </li>
                    <!-- User Info -->
                    <li class="nav-item">
                        <div class="dropdown">
                            <button class="btn btn-outline-secondary dropdown-toggle" type="button" data-bs-toggle="dropdown" aria-expanded="false">
                                <i class="fa fa-fw fa-centerline fa-user-circle"></i> <span id="username">%%USERNAME%%</span>
                            </button>
                            <ul class="dropdown-menu">
                                <li><a class="dropdown-item" href="#" id="btnLogout"><i class="fa fa-sign-out"></i> Logout</a></li>
                            </ul>

                        </div>
                    </li>
                </ul>
            </div>
        </div>
    </nav>

    <!-- Content Wrapper -->
    <div id="content-wrapper" class="d-flex flex-column flex-fill mt-2">
        <!-- Main Content -->

        <div id="content" class="container-fluid flex-fill">
            %%BODY%%
        </div> <!-- End Main Content -->
    </div> <!-- End Content Wrapper -->

</div> <!-- End Wrapper -->

<!-- Reload Modal -->
<div class='modal fade' id='reloadModal' tabindex='-1' aria-labelledby='reloadModalLabel' aria-hidden='true'>
    <div class='modal-dialog modal-fullscreen'>
        <div class='modal-content'>
            <div class='modal-header'>
                <h1 class='modal-title fs-5' id='reloadModalLabel'>LibreQoS Reload Result</h1>
                <button type='button' class='btn-close' data-bs-dismiss='modal' aria-label='Close'></button>
            </div>
            <div class='modal-body'>
          <pre id='reloadLibreResult' style='overflow: auto; height: 100%; width: 100%;'>
          </pre>
            </div>
            <div class='modal-footer'>
                <button type='button' class='btn btn-secondary' data-bs-dismiss='modal'>Close</button>
            </div>
        </div>
    </div>
</div>

<!-- Scheduler Modal -->
<div class='modal fade' id='schedulerModal' tabindex='-1' aria-labelledby='schedulerModalLabel' aria-hidden='true'>
    <div class='modal-dialog modal-xl modal-dialog-scrollable'>
        <div class='modal-content'>
            <div class='modal-header'>
                <h1 class='modal-title fs-5' id='schedulerModalLabel'>Scheduler Status</h1>
                <button type='button' class='btn-close' data-bs-dismiss='modal' aria-label='Close'></button>
            </div>
            <div class='modal-body'>
                <pre id='schedulerDetailsBody' style='overflow: auto; height: 60vh; width: 100%; white-space: pre-wrap;'></pre>
            </div>
            <div class='modal-footer'>
                <button type='button' class='btn btn-secondary' data-bs-dismiss='modal'>Close</button>
            </div>
        </div>
    </div>
    </div>

<!-- Urgent Issues Modal -->
<div class='modal fade' id='urgentModal' tabindex='-1' aria-labelledby='urgentModalLabel' aria-hidden='true'>
    <div class='modal-dialog modal-xl modal-dialog-scrollable'>
        <div class='modal-content'>
            <div class='modal-header'>
                <h1 class='modal-title fs-5 text-secondary' id='urgentModalLabel'>Urgent Issues</h1>
                <button type='button' class='btn btn-outline-secondary btn-sm me-2' id='urgentClearAll' title='Acknowledge All'><i class='fa fa-times'></i></button>
                <button type='button' class='btn-close' data-bs-dismiss='modal' aria-label='Close'></button>
            </div>
            <div class='modal-body'>
                <div id='urgentListContainer'>
                    <div class="text-center text-muted"><i class='fa fa-spinner fa-spin'></i> Loading...</div>
                </div>
            </div>
            <div class='modal-footer'>
                <button type='button' class='btn btn-secondary' data-bs-dismiss='modal'>Close</button>
            </div>
        </div>
    </div>
</div>

<footer class="justify-content-center text-body-tertiary text-center mt-2">
    LibreQoS %%VERSION%%. &copy; Copyright 2022-<span id="year"></span>, LibreQoE LLC. All Rights Reserved.
</footer>

    <script src="template.js"></script>
    <script>
    // Remove scheduler tooltip (keep click-to-see only)
    (function(){
        const container = document.getElementById('schedulerStatus');
        if (!container || !('MutationObserver' in window)) return;
        const obs = new MutationObserver(() => {
            const el = document.getElementById('schedulerStatusLink');
            if (!el) return;
            const tip = bootstrap.Tooltip.getInstance(el);
            if (tip) tip.dispose();
            el.removeAttribute('data-bs-toggle');
            el.removeAttribute('data-bs-placement');
            el.removeAttribute('title');
        });
        obs.observe(container, { childList: true, subtree: true });
    })();
<<<<<<< HEAD
    
    document.getElementById('year').textContent = new Date().getFullYear();
        
=======

    // Urgent Issues: poll status, update badge, and show modal with details
    (function(){
        const containerId = 'urgentStatus';
        const linkId = 'urgentStatusLink';
        const badgeId = 'urgentBadge';

        function ensurePlaceholder(){
            // no-op: server injects a placeholder; if not present, skip
            return document.getElementById(containerId) !== null;
        }

        function renderStatus(count){
            const cont = document.getElementById(containerId);
            if (!cont) return;
            const cls = count > 0 ? 'text-danger' : 'text-secondary';
            const icon = count > 0 ? 'fa-bell' : 'fa-bell-slash';
            cont.innerHTML = `
                <a class="nav-link ${cls}" href="#" id="${linkId}">
                    <i class="fa fa-fw fa-centerline ${icon}"></i> Urgent Issues
                    <span id="${badgeId}" class="badge bg-danger ${count>0?'':'d-none'}">${count}</span>
                </a>`;
            $("#"+containerId).off("click").on("click", `#${linkId}`, (e)=>{
                e.preventDefault();
                showModal();
            });
        }

        function poll(){
            if (!ensurePlaceholder()) return;
            $.get('/local-api/urgent/status', (res)=>{
                renderStatus(res.count||0);
            });
        }

        function showModal(){
            const modalEl = document.getElementById('urgentModal');
            if (!modalEl) return;
            new bootstrap.Modal(modalEl,{focus:true}).show();
            const holder = document.getElementById('urgentListContainer');
            holder.innerHTML = `<div class="text-center text-muted"><i class='fa fa-spinner fa-spin'></i> Loading...</div>`;
            $.get('/local-api/urgent/list', (res)=>{
                const items = res.items||[];
                if (items.length===0){ holder.innerHTML = '<div class="text-center text-success">No urgent issues.</div>'; return; }
                const table = document.createElement('table');
                table.className = 'table table-sm table-striped';
                const tbody = document.createElement('tbody');
                items.forEach(it=>{
                    const tr = document.createElement('tr');
                    const td = document.createElement('td');
                    const when = new Date(it.ts*1000).toLocaleString();
                    const sev = it.severity === 'Error' ? 'danger' : 'warning';
                    td.innerHTML = `
                        <div>
                            <span class="badge bg-${sev}">${it.severity}</span>
                            <strong class="ms-2">${it.code}</strong>
                            <span class="text-muted ms-2">(${it.source})</span>
                            <span class="text-muted float-end">${when}</span>
                            <a href="#" class="text-secondary float-end ms-3 urgent-clear" data-id="${it.id}" title="Acknowledge"><i class="fa fa-times"></i></a>
                        </div>
                        <div class="mt-1" style="white-space: pre-wrap;">${it.message}</div>
                        ${it.context?`<pre class="mt-2">${it.context}</pre>`:''}
                        `;
                    tr.appendChild(td);
                    tbody.appendChild(tr);
                });
                table.appendChild(tbody);
                // Clear existing content and insert table
                holder.innerHTML = '';
                holder.appendChild(table);
                // Bind clear buttons (acknowledge)
                $(holder).off('click').on('click','a.urgent-clear', function(e){
                    e.preventDefault();
                    const id = $(this).data('id');
                    $.post(`/local-api/urgent/clear/${id}`, ()=>{ showModal(); poll(); });
                });
            }).fail(()=>{
                holder.innerHTML = '<div class="text-center text-danger">Failed to load urgent issues.</div>';
            });
        }

        // Initial placeholder in case server didn’t inject content (defensive)
        if (!document.getElementById(containerId)){
            const ul = document.querySelector('.sidebar .navbar-nav');
            if (ul){
                const li = document.createElement('li'); li.className='nav-item'; li.id=containerId; ul.appendChild(li);
            }
        }
        // Clear all action
        $(document).off('click','#urgentClearAll').on('click','#urgentClearAll', function(){
            $.post('/local-api/urgent/clear_all', ()=>{ showModal(); poll(); });
        });

        // Start polling
        poll();
        setInterval(poll, 30000);
    })();
>>>>>>> 840c19ad
    </script>

</body>
</html><|MERGE_RESOLUTION|>--- conflicted
+++ resolved
@@ -253,11 +253,9 @@
         });
         obs.observe(container, { childList: true, subtree: true });
     })();
-<<<<<<< HEAD
     
     document.getElementById('year').textContent = new Date().getFullYear();
         
-=======
 
     // Urgent Issues: poll status, update badge, and show modal with details
     (function(){
@@ -355,7 +353,6 @@
         poll();
         setInterval(poll, 30000);
     })();
->>>>>>> 840c19ad
     </script>
 
 </body>
