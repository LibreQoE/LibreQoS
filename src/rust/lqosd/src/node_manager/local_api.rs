mod dashboard_themes;
mod version_check;
mod device_counts;
mod shaped_device_api;
mod network_tree;
mod support;
mod lts;
mod search;
mod unknown_ips;
mod reload_libreqos;
mod config;
mod circuit;
mod packet_analysis;
mod flow_map;
mod warnings;
mod flow_explorer;
mod container_status;

use axum::Router;
use axum::routing::{get, post};
use crate::node_manager::auth::auth_layer;
use tower_http::cors::CorsLayer;

pub fn local_api() -> Router {
    Router::new()
        .route("/dashletThemes", get(dashboard_themes::list_themes))
        .route("/dashletSave", post(dashboard_themes::save_theme))
        .route("/dashletDelete", post(dashboard_themes::delete_theme))
        .route("/dashletGet", post(dashboard_themes::get_theme))
        .route("/versionCheck", get(version_check::version_check))
        .route("/deviceCount", get(device_counts::count_users))
        .route("/devicesAll", get(shaped_device_api::all_shaped_devices))
        .route("/networkTree", get(network_tree::get_network_tree))
        .route("/sanity", get(support::run_sanity_check))
        .route("/gatherSupport", post(support::gather_support_data))
        .route("/submitSupport", post(support::submit_support_data))
        .route("/ltsCheck", get(lts::stats_check))
        .route("/search", post(search::search))
        .route("/unknownIps", get(unknown_ips::unknown_ips))
        .route("/unknownIpsCsv", get(unknown_ips::unknown_ips_csv))
        .route("/reloadLqos", get(reload_libreqos::reload_libreqos))
        .route("/adminCheck", get(config::admin_check))
        .route("/getConfig", get(config::get_config))
        .route("/listNics", get(config::list_nics))
        .route("/networkJson", get(config::network_json))
        .route("/allShapedDevices", get(config::all_shaped_devices))
        .route("/updateConfig", post(config::update_lqosd_config))
        .route("/updateNetworkAndDevices", post(config::update_network_and_devices))
        .route("/circuitById", post(circuit::get_circuit_by_id))
        .route("/requestAnalysis/:ip", get(packet_analysis::request_analysis))
        .route("/pcapDump/:id", get(packet_analysis::pcap_dump))
        .route("/flowMap", get(flow_map::flow_lat_lon))
        .route("/globalWarnings", get(warnings::get_global_warnings))
        .route("/asnList", get(flow_explorer::asn_list))
        .route("/countryList", get(flow_explorer::country_list))
        .route("/protocolList", get(flow_explorer::protocol_list))
        .route("/flowTimeline/:asn_id", get(flow_explorer::flow_timeline))
        .route("/countryTimeline/:iso_code", get(flow_explorer::country_timeline))
        .route("/protocolTimeline/:protocol", get(flow_explorer::protocol_timeline))
<<<<<<< HEAD
        .route("/ltsSignUp", post(lts::lts_trial_signup))
        .route("/ltsShaperStatus", get(lts::shaper_status_from_lts))
        .route("/lts24", get(lts::last_24_hours))
        .route("/ltsThroughput/:seconds", get(lts::throughput_period))
        .route("/ltsRetransmits/:seconds", get(lts::retransmits_period))
        .route("/ltsCake/:seconds", get(lts::cake_period))
=======
        .route("/containerStatus", get(container_status::container_status))
>>>>>>> 460c0f9b
        .layer(CorsLayer::very_permissive())
        .route_layer(axum::middleware::from_fn(auth_layer))
}<|MERGE_RESOLUTION|>--- conflicted
+++ resolved
@@ -57,16 +57,13 @@
         .route("/flowTimeline/:asn_id", get(flow_explorer::flow_timeline))
         .route("/countryTimeline/:iso_code", get(flow_explorer::country_timeline))
         .route("/protocolTimeline/:protocol", get(flow_explorer::protocol_timeline))
-<<<<<<< HEAD
+        .route("/containerStatus", get(container_status::container_status))
         .route("/ltsSignUp", post(lts::lts_trial_signup))
         .route("/ltsShaperStatus", get(lts::shaper_status_from_lts))
         .route("/lts24", get(lts::last_24_hours))
         .route("/ltsThroughput/:seconds", get(lts::throughput_period))
         .route("/ltsRetransmits/:seconds", get(lts::retransmits_period))
         .route("/ltsCake/:seconds", get(lts::cake_period))
-=======
-        .route("/containerStatus", get(container_status::container_status))
->>>>>>> 460c0f9b
         .layer(CorsLayer::very_permissive())
         .route_layer(axum::middleware::from_fn(auth_layer))
 }