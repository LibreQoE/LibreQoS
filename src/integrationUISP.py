--- conflicted
+++ resolved
@@ -10,7 +10,6 @@
 from integrationCommon import isIpv4Permitted, fixSubnet
 
 try:
-<<<<<<< HEAD
     from ispConfig import uispSite, uispStrategy, overwriteNetworkJSONalways, suspendedDownload, suspendedUpload
 except ImportError:
     from ispConfig import uispSite, uispStrategy
@@ -29,31 +28,6 @@
     headers = {"accept": "application/json", "x-auth-token": uispAuthToken}
     r = requests.get(url, headers=headers, timeout=10)
     return r.json()
-
-=======
-	from ispConfig import uispSite, uispStrategy, overwriteNetworkJSONalways
-except:
-	from ispConfig import uispSite, uispStrategy
-	overwriteNetworkJSONalways = False
-try:
-	from ispConfig import airMax_capacity
-except:
-	airMax_capacity = 0.65
-try:
-	from ispConfig import ltu_capacity
-except:
-	ltu_capacity = 0.90
-
-def uispRequest(target):
-	# Sends an HTTP request to UISP and returns the
-	# result in JSON. You only need to specify the
-	# tail end of the URL, e.g. "sites"
-	from ispConfig import UISPbaseURL, uispAuthToken
-	url = UISPbaseURL + "/nms/api/v2.1/" + target
-	headers = {'accept': 'application/json', 'x-auth-token': uispAuthToken}
-	r = requests.get(url, headers=headers, timeout=60)
-	return r.json()
->>>>>>> 132962f9
 
 def buildFlatGraph():
     """Builds a high-performance (but lacking in site or AP bandwidth control) network."""
@@ -195,7 +169,6 @@
 
 
 def findApCapacities(devices, siteBandwidth):
-<<<<<<< HEAD
     """Searches the UISP devices for APs and adds their capacities to the siteBandwidth dictionary."""
     for device in devices:
         if device["identification"]["role"] == "ap":
@@ -229,33 +202,6 @@
                         "upload": upload,
                     }
 
-=======
-	# Searches the UISP devices for APs and adds their capacities to the siteBandwidth dictionary.
-	for device in devices:
-		if device['identification']['role'] == "ap":
-			name = device['identification']['name']
-			if not name in siteBandwidth and device['overview']['downlinkCapacity'] and device['overview']['uplinkCapacity']:
-				safeToUse = True
-				download = int(device['overview']
-							   ['downlinkCapacity'] / 1000000)
-				upload = int(device['overview']['uplinkCapacity'] / 1000000)
-				dlRatio = None
-				if device['identification']['type'] == 'airMax':
-					download, upload = airMaxCapacityCorrection(device, download, upload)
-				elif device['identification']['model'] == 'LTU-Rocket':
-					download = download * ltu_capacity
-					upload = upload * ltu_capacity
-				if device['identification']['model'] == 'WaveAP':
-					if (download < 500) or (upload < 500):
-						download = 2450
-						upload = 2450
-				if (download < 15) or (upload < 15):
-					print("WARNING: Device '" + device['identification']['hostname'] + "' has unusually low capacity (" + str(download) + '/' + str(upload) + " Mbps). Discarding in favor of parent site rates.")
-					safeToUse = False
-				if safeToUse:
-					siteBandwidth[device['identification']['name']] = {
-						"download": download, "upload": upload}
->>>>>>> 132962f9
 
 def airMaxCapacityCorrection(device, download, upload):
 	dlRatio = None
@@ -281,7 +227,6 @@
 	return (download, upload)
 
 def findAirfibers(devices, generatedPNDownloadMbps, generatedPNUploadMbps):
-<<<<<<< HEAD
     """Search UISP and find any AirFiber Devices."""
     foundAirFibersBySite = {}
     for device in devices:
@@ -331,45 +276,6 @@
                                 ] = {"download": download, "upload": upload}
     return foundAirFibersBySite
 
-=======
-	foundAirFibersBySite = {}
-	for device in devices:
-		if device['identification']['site']['type'] == 'site':
-			if device['identification']['role'] == "station":
-				if device['identification']['type'] == "airFiber" or device['identification']['type'] == "airMax":
-					if device['overview']['status'] == 'active':
-						if device['overview']['downlinkCapacity'] is not None and device['overview']['uplinkCapacity'] is not None:
-							# Exclude PtMP clients. Those will be found by findNodesBranchedOffPtMP
-							safeToUse = True
-							if ("wirelessMode" in device["overview"]) and (device["overview"]["wirelessMode"] != None):
-								if device["overview"]["wirelessMode"] == "sta-ptmp":
-									safeToUse = False
-							# Exclude Links With Bad Data in UISP
-							if ("overview" in device) and (device["overview"] != None):
-								if "wirelessMode" in device["overview"]:
-									if device["overview"]["wirelessMode"] == None:
-										safeToUse = False
-							if (safeToUse):
-								#print(device['identification']['model'])
-								download = int(device['overview']['downlinkCapacity']/ 1000000)
-								upload = int(device['overview']['uplinkCapacity']/ 1000000)
-								# Correct AirMax Capacities
-								if device['identification']['type'] == 'airMax':
-									download, upload = airMaxCapacityCorrection(device, download, upload)
-								# Make sure to factor in gigabit port for AF60/AF60-LRs
-								if (device['identification']['model'] == "AF60-LR") or (device['identification']['model'] == "AF60"):
-									download = min(download,950)
-									upload = min(upload,950)
-								if device['identification']['site']['id'] in foundAirFibersBySite:
-									if (download > foundAirFibersBySite[device['identification']['site']['id']]['download']) or (upload > foundAirFibersBySite[device['identification']['site']['id']]['upload']):
-										foundAirFibersBySite[device['identification']['site']['id']]['download'] = download
-										foundAirFibersBySite[device['identification']['site']['id']]['upload'] = upload
-										#print(device['identification']['name'] + ' will override bandwidth for site ' + device['identification']['site']['name'])
-								else:
-									foundAirFibersBySite[device['identification']['site']['id']] = {'download': download, 'upload': upload}
-	return foundAirFibersBySite
->>>>>>> 132962f9
-
 def buildSiteList(sites, dataLinks):
     """
         Builds a list of sites, including their IDs, names, and connections.
@@ -443,7 +349,6 @@
 
 
 def loadRoutingOverrides():
-<<<<<<< HEAD
     """Loads integrationUISProutes.csv and returns a set of "from", "to", "cost"."""
     overrides = {}
     if os.path.isfile("integrationUISProutes.csv"):
@@ -501,61 +406,6 @@
                                                                 print(f"Site {name} will use PtMP AP as parent.")
     return siteList, nodeOffPtMP
 
-=======
-	# Loads integrationUISProutes.csv and returns a set of "from", "to", "cost"
-	overrides = {}
-	if os.path.isfile("integrationUISProutes.csv"):
-		with open("integrationUISProutes.csv", "r") as f:
-			reader = csv.reader(f)
-			for row in reader:
-				if not row[0].startswith("#") and len(row) == 3:
-					fromSite, toSite, cost = row
-					overrides[fromSite.strip() + "->" + toSite.strip()] = int(cost)
-	#print(overrides)
-	return overrides
-
-def findNodesBranchedOffPtMP(siteList, dataLinks, sites, rootSite, foundAirFibersBySite):
-	nodeOffPtMP = {}
-	for site in siteList:
-		id = site['id']
-		name = site['name']
-		if id != rootSite['id']:
-			
-			if id not in foundAirFibersBySite:
-				trueParent = findInSiteListById(siteList, id)['parent']
-				#parent = findInSiteListById(siteList, id)['parent']
-				isTrueSite = False
-				for siteItem in sites:
-					if siteItem['identification']['id'] == id:
-						if siteItem['identification']['type'] == 'site':
-							isTrueSite = True
-				if isTrueSite:
-					if site['parent'] is not None:
-						parent = site['parent']
-						for link in dataLinks:
-							if (link['to']['site'] is not None) and (link['to']['site']['identification'] is not None):
-								if ('identification' in link['to']['site']) and (link['to']['site']['identification'] is not None):
-									if ('identification' in link['from']['site']) and (link['from']['site']['identification'] is not None):
-										# Respect parent defined by topology and overrides
-										if link['from']['site']['identification']['id'] == trueParent:
-											if link['to']['site']['identification']['id'] == id:
-												if (link['from']['device']['overview']['wirelessMode'] == 'ap-ptmp') or (link['from']['device']['overview']['wirelessMode'] == 'ap'):
-													if 'overview' in link['to']['device']:
-														if ('downlinkCapacity' in link['to']['device']['overview']) and ('uplinkCapacity' in link['to']['device']['overview']):
-															if (link['to']['device']['overview']['downlinkCapacity'] is not None) and (link['to']['device']['overview']['uplinkCapacity'] is not None): 
-																apID = link['from']['device']['identification']['id']
-																# Capacity of the PtMP client radio feeding the PoP will be used as the site bandwidth limit
-																download = int(round(link['to']['device']['overview']['downlinkCapacity']/1000000))
-																upload = int(round(link['to']['device']['overview']['uplinkCapacity']/1000000))
-																nodeOffPtMP[id] = {'download': download,
-																			'upload': upload,
-																			parent: apID
-																			}
-																site['parent'] = apID
-																print('Site ' + name + ' will use PtMP AP as parent.')
-	return siteList, nodeOffPtMP
->>>>>>> 132962f9
-
 def handleMultipleInternetNodes(sites, dataLinks, uispSite):
     """Handles multiple internet Nodes. Returns applicable sites, dataLinks, and uispSite."""
     internetConnectedSites = []
@@ -598,7 +448,6 @@
 
 
 def buildFullGraph():
-<<<<<<< HEAD
     """
         Attempts to build a full network graph, incorporating as much of the UISP
         hierarchy as possible.
@@ -815,177 +664,6 @@
                 siteBandwidth[device]["upload"],
             )
             wr.writerow(entry)
-=======
-	# Attempts to build a full network graph, incorporating as much of the UISP
-	# hierarchy as possible.
-	from integrationCommon import NetworkGraph, NetworkNode, NodeType
-	from ispConfig import uispSite, generatedPNUploadMbps, generatedPNDownloadMbps
-
-	# Load network sites
-	print("Loading Data from UISP")
-	sites = uispRequest("sites")
-	devices = uispRequest("devices?withInterfaces=true&authorized=true")
-	dataLinks = uispRequest("data-links?siteLinksOnly=true")
-
-	# If multiple Internet-connected sites, create Internet root node:
-	sites, dataLinks, uispSite = handleMultipleInternetNodes(sites, dataLinks, uispSite)
-	
-	# Build Site Capacities
-	print("Compiling Site Bandwidths")
-	siteBandwidth = buildSiteBandwidths()
-	print("Finding AP Capacities")
-	findApCapacities(devices, siteBandwidth)
-	# Create a list of just network sites
-	print('Creating list of sites')
-	siteList = buildSiteList(sites, dataLinks)
-	rootSite = findInSiteList(siteList, uispSite)
-	print("Finding PtP Capacities")
-	foundAirFibersBySite = findAirfibers(devices, generatedPNDownloadMbps, generatedPNUploadMbps)
-	print('Creating list of route overrides')
-	routeOverrides = loadRoutingOverrides()
-	if rootSite is None:
-		print("ERROR: Unable to find root site in UISP")
-		return
-	print('Walking graph outwards')
-	walkGraphOutwards(siteList, rootSite, routeOverrides)
-	print("Finding PtMP Capacities")
-	siteList, nodeOffPtMP = findNodesBranchedOffPtMP(siteList, dataLinks, sites, rootSite, foundAirFibersBySite)
-	
-	# Debug code: dump the list of site parents
-	# for s in siteList:
-	# 	if s['parent'] == "":
-	# 		p = "None"
-	# 	else:
-	# 		p = findInSiteListById(siteList, s['parent'])['name']
-	# 		print(s['name'] + " (" + str(s['cost']) + ") <-- " + p)
-	
-	
-
-	print("Building Topology")
-	net = NetworkGraph()
-	# Add all sites and client sites
-	for site in sites:
-		id = site['identification']['id']
-		name = site['identification']['name']
-		type = site['identification']['type']
-		download = generatedPNDownloadMbps
-		upload = generatedPNUploadMbps
-		address = ""
-		customerName = ""
-		parent = findInSiteListById(siteList, id)['parent']
-		if parent == "":
-			if site['identification']['parent'] is None:
-				parent = ""
-			else:
-				parent = site['identification']['parent']['id']
-		match type:
-			case "site":
-				nodeType = NodeType.site
-				if name in siteBandwidth:
-					# Use the CSV bandwidth values
-					download = siteBandwidth[name]["download"]
-					upload = siteBandwidth[name]["upload"]
-				else:					
-					# Use limits from foundAirFibersBySite
-					if id in foundAirFibersBySite:
-						download = foundAirFibersBySite[id]['download']
-						upload = foundAirFibersBySite[id]['upload']
-					# If no airFibers were found, and node originates off PtMP, treat as child node of that PtMP AP
-					else:
-						if id in nodeOffPtMP:
-							if (nodeOffPtMP[id]['download'] >= download) or (nodeOffPtMP[id]['upload'] >= upload):
-								download = nodeOffPtMP[id]['download']
-								upload = nodeOffPtMP[id]['upload']
-								#parent = nodeOffPtMP[id]['parent']
-					
-				siteBandwidth[name] = {
-						"download": download, "upload": upload}
-			case default:
-				nodeType = NodeType.client
-				address = site['description']['address']
-				try:
-					customerName = site["ucrm"]["client"]["name"]
-				except:
-					customerName = ""
-				if (site['qos']['downloadSpeed']) and (site['qos']['uploadSpeed']):
-					download = int(round(site['qos']['downloadSpeed']/1000000))
-					upload = int(round(site['qos']['uploadSpeed']/1000000))
-
-		node = NetworkNode(id=id, displayName=name, type=nodeType,
-						   parentId=parent, download=download, upload=upload, address=address, customerName=customerName)
-		# If this is the uispSite node, it becomes the root. Otherwise, add it to the
-		# node soup.
-		if name == uispSite:
-			net.replaceRootNode(node)
-		else:
-			net.addRawNode(node)
-
-		for device in devices:
-			if device['identification']['site'] is not None and device['identification']['site']['id'] == id:
-				# The device is at this site, so add it
-				ipv4 = []
-				ipv6 = []
-
-				for interface in device["interfaces"]:
-					for ip in interface["addresses"]:
-						ip = ip["cidr"]
-						if isIpv4Permitted(ip):
-							ip = fixSubnet(ip)
-							if ip not in ipv4:
-								ipv4.append(ip)
-
-				# TODO: Figure out Mikrotik IPv6?
-				mac = device['identification']['mac']
-				
-				net.addRawNode(NetworkNode(id=device['identification']['id'], displayName=device['identification']
-							   ['name'], parentId=id, type=NodeType.device, ipv4=ipv4, ipv6=ipv6, mac=mac))
-
-	# Now iterate access points, and look for connections to sites
-	for node in net.nodes:
-		if node.type == NodeType.device:
-			for dl in dataLinks:
-				if dl['from']['device'] is not None and dl['from']['device']['identification']['id'] == node.id:
-					if dl['to']['site'] is not None and dl['from']['site']['identification']['id'] != dl['to']['site']['identification']['id']:
-						target = net.findNodeIndexById(
-							dl['to']['site']['identification']['id'])
-						if target > -1:
-							# We found the site
-							if net.nodes[target].type == NodeType.client or net.nodes[target].type == NodeType.clientWithChildren:
-								net.nodes[target].parentId = node.id
-								node.type = NodeType.ap
-								if node.displayName in siteBandwidth:
-									# Use the bandwidth numbers from the CSV file
-									node.uploadMbps = siteBandwidth[node.displayName]["upload"]
-									node.downloadMbps = siteBandwidth[node.displayName]["download"]
-								else:
-									# Add some defaults in case they want to change them
-									siteBandwidth[node.displayName] = {
-										"download": generatedPNDownloadMbps, "upload": generatedPNUploadMbps}
-	
-	net.prepareTree()
-	print('Plotting network graph')
-	net.plotNetworkGraph(False)
-	if net.doesNetworkJsonExist():
-		if overwriteNetworkJSONalways:
-			net.createNetworkJson()
-		else:
-			print("network.json already exists and overwriteNetworkJSONalways set to False. Leaving in-place.")
-	else:
-		net.createNetworkJson()
-	net.createShapedDevices()
-
-	# Save integrationUISPbandwidths.csv
-	# (the newLine fixes generating extra blank lines)
-	# Saves as .template as to not overwrite
-	with open('integrationUISPbandwidths.template.csv', 'w', newline='') as csvfile:
-		wr = csv.writer(csvfile, quoting=csv.QUOTE_ALL)
-		wr.writerow(['ParentNode', 'Download Mbps', 'Upload Mbps'])
-		for device in siteBandwidth:
-			entry = (
-				device, siteBandwidth[device]["download"], siteBandwidth[device]["upload"])
-			wr.writerow(entry)
->>>>>>> 132962f9
-
 
 def importFromUISP():
     """Import sites, devices, and service plans from UISP."""
