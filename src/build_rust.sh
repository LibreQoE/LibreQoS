#!/bin/bash

# This script builds the Rust sub-system and places the results in the
# `src/bin` directory.
#
# You still need to setup services to run `lqosd` and possibly `lqos_scheduler` automatically.
#
# Don't forget to setup `/etc/lqos.conf`

# Check Pre-Requisites
sudo apt install python3-pip clang gcc gcc-multilib llvm libelf-dev git nano graphviz curl screen llvm pkg-config linux-tools-common linux-tools-`uname -r` libbpf-dev libssl-dev esbuild mold

if ! rustup -V &> /dev/null
then
    echo "rustup is not installed."
    echo "Visit https://rustup.rs and install Rust from there"
    echo "Usually, you can copy the following and follow the on-screen instructions."
    echo "Please don't install Rust as root."
    echo "curl --proto '=https' --tlsv1.2 -sSf https://sh.rustup.rs | sh"
    exit 1
else
    echo "rustup found."
fi

# To enable heavy debug mode (slow)
#BUILD_FLAGS=""
#TARGET=debug
# Otherwise
BUILD_FLAGS=--release
TARGET=release

# Enable this if you are building on the same computer you are running on
RUSTFLAGS="-C target-cpu=native"

# Check for Rust version
echo "Checking that Rust is uptodate"
rustup update

# Start building
echo "Please wait while the system is compiled. Service will not be interrupted during this stage."
<<<<<<< HEAD
PROGS="lqosd lqtop xdp_iphash_to_cpu_cmdline xdp_pping lqos_node_manager lqusers lqos_map_perf uisp_integration lqos_support_tool lqos_setup"
=======
PROGS="lqosd lqtop xdp_iphash_to_cpu_cmdline xdp_pping lqusers lqos_map_perf uisp_integration lqos_support_tool"
>>>>>>> cc6958e1
mkdir -p bin/static
pushd rust > /dev/null
#cargo clean
for prog in $PROGS
do
    pushd $prog > /dev/null
    cargo build $BUILD_FLAGS
    if [ $? -ne 0 ]; then
      echo "Cargo build failed. Exiting with code 1."
    exit 1
    fi    
    popd > /dev/null
done

echo "Installing new binaries into bin folder."
for prog in $PROGS
do
    echo "Installing $prog in bin folder"
    cp target/$TARGET/$prog ../bin/$prog.new
    # Use a move to avoid file locking
    mv ../bin/$prog.new ../bin/$prog
done
popd > /dev/null

# Copy the node manager's static web content
mkdir -p bin/static2/vendor
pushd rust/lqosd > /dev/null
./copy_files.sh
popd > /dev/null

# Copy the Python library for LibreQoS.py et al.
pushd rust/lqos_python > /dev/null
cargo build $BUILD_FLAGS
popd > /dev/null
cp rust/target/$TARGET/liblqos_python.so ./liblqos_python.so.new
mv liblqos_python.so.new liblqos_python.so

# If we're running systemd, we need to restart processes
service_exists() {
    local n=$1
    if [[ $(systemctl list-units --all -t service --full --no-legend "$n.service" | sed 's/^\s*//g' | cut -f1 -d' ') == $n.service ]]; then
        return 0
    else
        return 1
    fi
}

if service_exists lqos_node_manager; then
    echo "lqos_node_manager is running as a service. It's not needed anymore. Killing it."
    sudo systemctl stop lqos_node_manager
    sudo systemctl disable lqos_node_manager
fi
if service_exists lqosd; then
    echo "lqosd is running as a service. Restarting it. You may need to enter your sudo password."
    sudo systemctl restart lqosd
fi
if service_exists lqos_scheduler; then
    echo "lqos_scheduler is running as a service. Restarting it. You may need to enter your sudo password."
    sudo systemctl restart lqos_scheduler
fi

echo "-----------------------------------------------------------------"
echo "Don't forget to setup /etc/lqos.conf!"
echo "Template .service files can be found in bin/"
echo ""
echo "Run sudo rust/remove_pinned_maps.sh before you restart lqosd"
echo "This ensures that any data-format changes will apply correctly."<|MERGE_RESOLUTION|>--- conflicted
+++ resolved
@@ -38,11 +38,8 @@
 
 # Start building
 echo "Please wait while the system is compiled. Service will not be interrupted during this stage."
-<<<<<<< HEAD
-PROGS="lqosd lqtop xdp_iphash_to_cpu_cmdline xdp_pping lqos_node_manager lqusers lqos_map_perf uisp_integration lqos_support_tool lqos_setup"
-=======
-PROGS="lqosd lqtop xdp_iphash_to_cpu_cmdline xdp_pping lqusers lqos_map_perf uisp_integration lqos_support_tool"
->>>>>>> cc6958e1
+PROGS="lqosd lqtop xdp_iphash_to_cpu_cmdline xdp_pping lqusers lqos_map_perf uisp_integration lqos_support_tool lqos_setup"
+
 mkdir -p bin/static
 pushd rust > /dev/null
 #cargo clean
