--- conflicted
+++ resolved
@@ -11,12 +11,9 @@
     
     steps:
     - uses: actions/checkout@v2
-<<<<<<< HEAD
-=======
     - name: Install dependencies
       run: sudo /bin/apt-get update; sudo /bin/apt-get install --no-install-recommends python3-pip clang gcc gcc-multilib llvm libelf-dev git nano graphviz curl screen llvm pkg-config linux-tools-common linux-tools-`/bin/uname r` libbpf-dev mold
       if: matrix.os == 'ubuntu-latest'
->>>>>>> 15e7c0ec
     - name: Build
       run: pushd src/rust; cargo build --verbose --all; popd
     - name: Run tests
